--- conflicted
+++ resolved
@@ -101,16 +101,9 @@
       const transports: { [sessionId: string]: StreamableHTTPServerTransport } =
         {};
 
-<<<<<<< HEAD
-    const app = express();
-    app.use(express.json());
-    const mcpServer = createMcpServer(this.diffManager, this.log.bind(this));
-=======
       const app = express();
       app.use(express.json());
-      const mcpServer = createMcpServer(this.diffManager);
->>>>>>> 714b3dab
-
+      const mcpServer = createMcpServer(this.diffManager, this.log.bind(this));
       const openFilesManager = new OpenFilesManager(context);
       const onDidChangeSubscription = openFilesManager.onDidChange(() => {
         for (const transport of Object.values(transports)) {
