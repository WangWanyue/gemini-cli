--- conflicted
+++ resolved
@@ -27,12 +27,8 @@
 import process from 'node:process';
 import { useGeminiStream } from './hooks/useGeminiStream.js';
 import { useConsoleMessages } from './hooks/useConsoleMessages.js';
-<<<<<<< HEAD
-import { StreamingState, ConsoleMessageItem, ToolCallStatus } from './types.js';
-=======
 import type { ConsoleMessageItem } from './types.js';
-import { StreamingState } from './types.js';
->>>>>>> 1baa74eb
+import { StreamingState, ToolCallStatus } from './types.js';
 import { Tips } from './components/Tips.js';
 import type { UpdateObject } from './utils/updateCheck.js';
 import { checkForUpdates } from './utils/updateCheck.js';
@@ -1535,11 +1531,6 @@
       expect(output).toContain('esc to cancel');
     });
   });
-<<<<<<< HEAD
-  describe('activeShellPtyId', () => {
-    it('should pass activeShellPtyId to HistoryItemDisplay', () => {
-      const mockPtyId = 12345;
-=======
 
   describe('debug keystroke logging', () => {
     let consoleLogSpy: ReturnType<typeof vi.spyOn>;
@@ -1597,7 +1588,6 @@
       const mockCancel = vi.fn();
 
       // Simulate a tool in the "Executing" state.
->>>>>>> 1baa74eb
       vi.mocked(useGeminiStream).mockReturnValue({
         streamingState: StreamingState.Responding,
         submitQuery: vi.fn(),
@@ -1607,7 +1597,59 @@
             type: 'tool_group',
             tools: [
               {
-<<<<<<< HEAD
+                name: 'test_tool',
+                status: 'Executing',
+                result: '',
+                args: {},
+              },
+            ],
+          },
+        ],
+        thought: null,
+        cancelOngoingRequest: mockCancel,
+      });
+
+      const { stdin, lastFrame, unmount } = renderWithProviders(
+        <App
+          config={mockConfig as unknown as ServerConfig}
+          settings={mockSettings}
+          version={mockVersion}
+        />,
+      );
+      currentUnmount = unmount;
+
+      // Simulate user typing something into the prompt while a tool is running.
+      stdin.write('some text');
+      await new Promise((resolve) => setTimeout(resolve, 100));
+
+      // Verify the text is in the prompt.
+      expect(lastFrame()).toContain('some text');
+
+      // Simulate Ctrl+C.
+      stdin.write('\x03');
+      await new Promise((resolve) => setTimeout(resolve, 100));
+
+      // The main cancellation handler SHOULD be called.
+      expect(mockCancel).toHaveBeenCalled();
+
+      // The prompt should now be empty as a result of the cancellation handler's logic.
+      // We can't directly test the buffer's state, but we can see the rendered output.
+      expect(lastFrame()).not.toContain('some text');
+    });
+  });
+
+  describe('activeShellPtyId', () => {
+    it('should pass activeShellPtyId to HistoryItemDisplay', () => {
+      const mockPtyId = 12345;
+      vi.mocked(useGeminiStream).mockReturnValue({
+        streamingState: StreamingState.Responding,
+        submitQuery: vi.fn(),
+        initError: null,
+        pendingHistoryItems: [
+          {
+            type: 'tool_group',
+            tools: [
+              {
                 callId: 'shell-123',
                 name: 'Shell Command',
                 status: ToolCallStatus.Executing,
@@ -1621,49 +1663,13 @@
       });
 
       const { unmount } = renderWithProviders(
-=======
-                name: 'test_tool',
-                status: 'Executing',
-                result: '',
-                args: {},
-              },
-            ],
-          },
-        ],
-        thought: null,
-        cancelOngoingRequest: mockCancel,
-      });
-
-      const { stdin, lastFrame, unmount } = renderWithProviders(
->>>>>>> 1baa74eb
-        <App
-          config={mockConfig as unknown as ServerConfig}
-          settings={mockSettings}
-          version={mockVersion}
-        />,
-      );
-      currentUnmount = unmount;
-<<<<<<< HEAD
-=======
-
-      // Simulate user typing something into the prompt while a tool is running.
-      stdin.write('some text');
-      await new Promise((resolve) => setTimeout(resolve, 100));
-
-      // Verify the text is in the prompt.
-      expect(lastFrame()).toContain('some text');
-
-      // Simulate Ctrl+C.
-      stdin.write('\x03');
-      await new Promise((resolve) => setTimeout(resolve, 100));
-
-      // The main cancellation handler SHOULD be called.
-      expect(mockCancel).toHaveBeenCalled();
-
-      // The prompt should now be empty as a result of the cancellation handler's logic.
-      // We can't directly test the buffer's state, but we can see the rendered output.
-      expect(lastFrame()).not.toContain('some text');
->>>>>>> 1baa74eb
+        <App
+          config={mockConfig as unknown as ServerConfig}
+          settings={mockSettings}
+          version={mockVersion}
+        />,
+      );
+      currentUnmount = unmount;
     });
   });
 });