/**
 * @license
 * Copyright 2025 Google LLC
 * SPDX-License-Identifier: Apache-2.0
 */

<<<<<<< HEAD
import type { Mock } from 'vitest';
import { describe, it, expect, vi, beforeEach, afterEach } from 'vitest';
import { waitFor } from '@testing-library/react';
import { renderWithProviders } from '../test-utils/render.js';
import { AppWrapper as App } from './App.js';
import type {
  AccessibilitySettings,
  MCPServerConfig,
  ToolRegistry,
  SandboxConfig,
  GeminiClient,
  AuthType,
  ShellExecutionConfig,
} from '@google/gemini-cli-core';
import {
  ApprovalMode,
  ideContext,
  Config as ServerConfig,
} from '@google/gemini-cli-core';
import type { SettingsFile, Settings } from '../config/settings.js';
import { LoadedSettings } from '../config/settings.js';
import process from 'node:process';
import { useGeminiStream } from './hooks/useGeminiStream.js';
import { useConsoleMessages } from './hooks/useConsoleMessages.js';
import type { ConsoleMessageItem } from './types.js';
import { StreamingState, ToolCallStatus } from './types.js';
import { Tips } from './components/Tips.js';
import type { UpdateObject } from './utils/updateCheck.js';
import { checkForUpdates } from './utils/updateCheck.js';
import { EventEmitter } from 'node:events';
import { updateEventEmitter } from '../utils/updateEventEmitter.js';
import * as auth from '../config/auth.js';
import * as useTerminalSize from './hooks/useTerminalSize.js';

// Define a more complete mock server config based on actual Config
interface MockServerConfig {
  apiKey: string;
  model: string;
  sandbox?: SandboxConfig;
  targetDir: string;
  debugMode: boolean;
  question?: string;
  fullContext: boolean;
  coreTools?: string[];
  toolDiscoveryCommand?: string;
  toolCallCommand?: string;
  mcpServerCommand?: string;
  mcpServers?: Record<string, MCPServerConfig>; // Use imported MCPServerConfig
  userAgent: string;
  userMemory: string;
  geminiMdFileCount: number;
  approvalMode: ApprovalMode;
  vertexai?: boolean;
  showMemoryUsage?: boolean;
  accessibility?: AccessibilitySettings;
  embeddingModel: string;

  getApiKey: Mock<() => string>;
  getModel: Mock<() => string>;
  getSandbox: Mock<() => SandboxConfig | undefined>;
  getTargetDir: Mock<() => string>;
  getToolRegistry: Mock<() => ToolRegistry>; // Use imported ToolRegistry type
  getDebugMode: Mock<() => boolean>;
  getQuestion: Mock<() => string | undefined>;
  getFullContext: Mock<() => boolean>;
  getCoreTools: Mock<() => string[] | undefined>;
  getToolDiscoveryCommand: Mock<() => string | undefined>;
  getToolCallCommand: Mock<() => string | undefined>;
  getMcpServerCommand: Mock<() => string | undefined>;
  getMcpServers: Mock<() => Record<string, MCPServerConfig> | undefined>;
  getExtensions: Mock<
    () => Array<{ name: string; version: string; isActive: boolean }>
  >;
  getBlockedMcpServers: Mock<
    () => Array<{ name: string; extensionName: string }>
  >;
  getUserAgent: Mock<() => string>;
  getUserMemory: Mock<() => string>;
  setUserMemory: Mock<(newUserMemory: string) => void>;
  getGeminiMdFileCount: Mock<() => number>;
  setGeminiMdFileCount: Mock<(count: number) => void>;
  getApprovalMode: Mock<() => ApprovalMode>;
  setApprovalMode: Mock<(skip: ApprovalMode) => void>;
  getVertexAI: Mock<() => boolean | undefined>;
  getShowMemoryUsage: Mock<() => boolean>;
  getAccessibility: Mock<() => AccessibilitySettings>;
  getProjectRoot: Mock<() => string | undefined>;
  getAllGeminiMdFilenames: Mock<() => string[]>;
  getGeminiClient: Mock<() => GeminiClient | undefined>;
  getUserTier: Mock<() => Promise<string | undefined>>;
  getIdeClient: Mock<() => { getCurrentIde: Mock<() => string | undefined> }>;
  getShellExecutionConfig: Mock<
    () => { terminalWidth: number; terminalHeight: number }
  >;
  setShellExecutionConfig: Mock<(config: ShellExecutionConfig) => void>;
  getScreenReader: Mock<() => boolean>;
}

// Mock @google/gemini-cli-core and its Config class
vi.mock('@google/gemini-cli-core', async (importOriginal) => {
  const actualCore =
    await importOriginal<typeof import('@google/gemini-cli-core')>();
  const ConfigClassMock = vi
    .fn()
    .mockImplementation((optionsPassedToConstructor) => {
      const opts = { ...optionsPassedToConstructor }; // Clone
      // Basic mock structure, will be extended by the instance in tests
      return {
        apiKey: opts.apiKey || 'test-key',
        model: opts.model || 'test-model-in-mock-factory',
        sandbox: opts.sandbox,
        targetDir: opts.targetDir || '/test/dir',
        debugMode: opts.debugMode || false,
        question: opts.question,
        fullContext: opts.fullContext ?? false,
        coreTools: opts.coreTools,
        toolDiscoveryCommand: opts.toolDiscoveryCommand,
        toolCallCommand: opts.toolCallCommand,
        mcpServerCommand: opts.mcpServerCommand,
        mcpServers: opts.mcpServers,
        userAgent: opts.userAgent || 'test-agent',
        userMemory: opts.userMemory || '',
        geminiMdFileCount: opts.geminiMdFileCount || 0,
        approvalMode: opts.approvalMode ?? ApprovalMode.DEFAULT,
        vertexai: opts.vertexai,
        showMemoryUsage: opts.showMemoryUsage ?? false,
        accessibility: opts.accessibility ?? {},
        embeddingModel: opts.embeddingModel || 'test-embedding-model',

        getApiKey: vi.fn(() => opts.apiKey || 'test-key'),
        getModel: vi.fn(() => opts.model || 'test-model-in-mock-factory'),
        getSandbox: vi.fn(() => opts.sandbox),
        getTargetDir: vi.fn(() => opts.targetDir || '/test/dir'),
        getToolRegistry: vi.fn(() => ({}) as ToolRegistry), // Simple mock
        getDebugMode: vi.fn(() => opts.debugMode || false),
        getQuestion: vi.fn(() => opts.question),
        getFullContext: vi.fn(() => opts.fullContext ?? false),
        getCoreTools: vi.fn(() => opts.coreTools),
        getToolDiscoveryCommand: vi.fn(() => opts.toolDiscoveryCommand),
        getToolCallCommand: vi.fn(() => opts.toolCallCommand),
        getMcpServerCommand: vi.fn(() => opts.mcpServerCommand),
        getMcpServers: vi.fn(() => opts.mcpServers),
        getPromptRegistry: vi.fn(),
        getExtensions: vi.fn(() => []),
        getBlockedMcpServers: vi.fn(() => []),
        getUserAgent: vi.fn(() => opts.userAgent || 'test-agent'),
        getUserMemory: vi.fn(() => opts.userMemory || ''),
        setUserMemory: vi.fn(),
        getGeminiMdFileCount: vi.fn(() => opts.geminiMdFileCount || 0),
        setGeminiMdFileCount: vi.fn(),
        getApprovalMode: vi.fn(() => opts.approvalMode ?? ApprovalMode.DEFAULT),
        setApprovalMode: vi.fn(),
        getVertexAI: vi.fn(() => opts.vertexai),
        getShowMemoryUsage: vi.fn(() => opts.showMemoryUsage ?? false),
        getAccessibility: vi.fn(() => opts.accessibility ?? {}),
        getProjectRoot: vi.fn(() => opts.targetDir),
        getEnablePromptCompletion: vi.fn(() => false),
        getGeminiClient: vi.fn(() => ({
          isInitialized: vi.fn(() => true),
          getUserTier: vi.fn(),
          getChatRecordingService: vi.fn(() => ({
            initialize: vi.fn(),
            recordMessage: vi.fn(),
            recordMessageTokens: vi.fn(),
            recordToolCalls: vi.fn(),
          })),
          getChat: vi.fn(() => ({
            getChatRecordingService: vi.fn(() => ({
              initialize: vi.fn(),
              recordMessage: vi.fn(),
              recordMessageTokens: vi.fn(),
              recordToolCalls: vi.fn(),
            })),
          })),
        })),
        getCheckpointingEnabled: vi.fn(() => opts.checkpointing ?? true),
        getAllGeminiMdFilenames: vi.fn(() => ['GEMINI.md']),
        setFlashFallbackHandler: vi.fn(),
        getSessionId: vi.fn(() => 'test-session-id'),
        getUserTier: vi.fn().mockResolvedValue(undefined),
        getIdeMode: vi.fn(() => true),
        getWorkspaceContext: vi.fn(() => ({
          getDirectories: vi.fn(() => []),
        })),
        getIdeClient: vi.fn(() => ({
          getCurrentIde: vi.fn(() => 'vscode'),
          getDetectedIdeDisplayName: vi.fn(() => 'VSCode'),
          addStatusChangeListener: vi.fn(),
          removeStatusChangeListener: vi.fn(),
          getConnectionStatus: vi.fn(() => 'connected'),
        })),
        isTrustedFolder: vi.fn(() => true),
        getShellExecutionConfig: vi.fn(() => ({
          terminalWidth: 80,
          terminalHeight: 24,
        })),
        setShellExecutionConfig: vi.fn(),
        getScreenReader: vi.fn(() => false),
        getFolderTrustFeature: vi.fn(() => false),
        getFolderTrust: vi.fn(() => false),
      };
    });

  const ideContextMock = {
    getIdeContext: vi.fn(),
    subscribeToIdeContext: vi.fn(() => vi.fn()), // subscribe returns an unsubscribe function
  };

  return {
    ...actualCore,
    Config: ConfigClassMock,
    MCPServerConfig: actualCore.MCPServerConfig,
    getAllGeminiMdFilenames: vi.fn(() => ['GEMINI.md']),
    ideContext: ideContextMock,
    isGitRepository: vi.fn(),
  };
});

// Mock heavy dependencies or those with side effects
vi.mock('./hooks/useGeminiStream', () => ({
  useGeminiStream: vi.fn(() => ({
    streamingState: 'Idle',
    submitQuery: vi.fn(),
    initError: null,
    pendingHistoryItems: [],
    thought: null,
    activeShellPtyId: null,
  })),
=======
import { describe, it, expect, vi } from 'vitest';
import { render } from 'ink-testing-library';
import { Text } from 'ink';
import { App } from './App.js';
import { UIStateContext, type UIState } from './contexts/UIStateContext.js';
import { StreamingState } from './types.js';

// Mock components to isolate App component testing
vi.mock('./components/MainContent.js', () => ({
  MainContent: () => <Text>MainContent</Text>,
>>>>>>> f0bbfe5f
}));

vi.mock('./components/DialogManager.js', () => ({
  DialogManager: () => <Text>DialogManager</Text>,
}));

vi.mock('./components/Composer.js', () => ({
  Composer: () => <Text>Composer</Text>,
}));

vi.mock('./components/Notifications.js', () => ({
  Notifications: () => <Text>Notifications</Text>,
}));

vi.mock('./components/QuittingDisplay.js', () => ({
  QuittingDisplay: () => <Text>Quitting...</Text>,
}));

describe('App', () => {
  const mockUIState: Partial<UIState> = {
    streamingState: StreamingState.Idle,
    quittingMessages: null,
    dialogsVisible: false,
    mainControlsRef: { current: null },
  };

  it('should render main content and composer when not quitting', () => {
    const { lastFrame } = render(
      <UIStateContext.Provider value={mockUIState as UIState}>
        <App />
      </UIStateContext.Provider>,
    );

    expect(lastFrame()).toContain('MainContent');
    expect(lastFrame()).toContain('Notifications');
    expect(lastFrame()).toContain('Composer');
  });

  it('should render quitting display when quittingMessages is set', () => {
    const quittingUIState = {
      ...mockUIState,
      quittingMessages: [{ id: 1, type: 'user', text: 'test' }],
    } as UIState;

    const { lastFrame } = render(
      <UIStateContext.Provider value={quittingUIState}>
        <App />
      </UIStateContext.Provider>,
    );

    expect(lastFrame()).toContain('Quitting...');
  });

  it('should render dialog manager when dialogs are visible', () => {
    const dialogUIState = {
      ...mockUIState,
      dialogsVisible: true,
    } as UIState;

    const { lastFrame } = render(
      <UIStateContext.Provider value={dialogUIState}>
        <App />
      </UIStateContext.Provider>,
    );
<<<<<<< HEAD
    currentUnmount = unmount;
    expect(lastFrame()).toMatchSnapshot();
  });

  describe('with initial prompt from --prompt-interactive', () => {
    it('should submit the initial prompt automatically', async () => {
      const mockSubmitQuery = vi.fn();

      mockConfig.getQuestion = vi.fn(() => 'hello from prompt-interactive');

      vi.mocked(useGeminiStream).mockReturnValue({
        streamingState: StreamingState.Idle,
        submitQuery: mockSubmitQuery,
        initError: null,
        pendingHistoryItems: [],
        thought: null,
      });

      mockConfig.getGeminiClient.mockReturnValue({
        isInitialized: vi.fn(() => true),
        getUserTier: vi.fn(),
      } as unknown as GeminiClient);

      const { unmount, rerender } = renderWithProviders(
        <App
          config={mockConfig as unknown as ServerConfig}
          settings={mockSettings}
          version={mockVersion}
        />,
      );
      currentUnmount = unmount;

      // Force a re-render to trigger useEffect
      rerender(
        <App
          config={mockConfig as unknown as ServerConfig}
          settings={mockSettings}
          version={mockVersion}
        />,
      );

      await new Promise((resolve) => setTimeout(resolve, 0));

      expect(mockSubmitQuery).toHaveBeenCalledWith(
        'hello from prompt-interactive',
      );
    });
  });

  describe('errorCount', () => {
    it('should correctly sum the counts of error messages', async () => {
      const mockConsoleMessages: ConsoleMessageItem[] = [
        { type: 'error', content: 'First error', count: 1 },
        { type: 'log', content: 'some log', count: 1 },
        { type: 'error', content: 'Second error', count: 3 },
        { type: 'warn', content: 'a warning', count: 1 },
        { type: 'error', content: 'Third error', count: 1 },
      ];

      vi.mocked(useConsoleMessages).mockReturnValue({
        consoleMessages: mockConsoleMessages,
        handleNewMessage: vi.fn(),
        clearConsoleMessages: vi.fn(),
      });

      const { lastFrame, unmount } = renderWithProviders(
        <App
          config={mockConfig as unknown as ServerConfig}
          settings={mockSettings}
          version={mockVersion}
        />,
      );
      currentUnmount = unmount;
      await Promise.resolve();

      // Total error count should be 1 + 3 + 1 = 5
      expect(lastFrame()).toContain('5 errors');
    });
  });

  describe('auth validation', () => {
    it('should call validateAuthMethod when useExternalAuth is false', async () => {
      const validateAuthMethodSpy = vi.spyOn(auth, 'validateAuthMethod');
      mockSettings = createMockSettings({
        workspace: {
          security: {
            auth: {
              selectedType: 'USE_GEMINI' as AuthType,
              useExternal: false,
            },
          },
          ui: { theme: 'Default' },
        },
      });

      const { unmount } = renderWithProviders(
        <App
          config={mockConfig as unknown as ServerConfig}
          settings={mockSettings}
          version={mockVersion}
        />,
      );
      currentUnmount = unmount;

      expect(validateAuthMethodSpy).toHaveBeenCalledWith('USE_GEMINI');
    });

    it('should NOT call validateAuthMethod when useExternalAuth is true', async () => {
      const validateAuthMethodSpy = vi.spyOn(auth, 'validateAuthMethod');
      mockSettings = createMockSettings({
        workspace: {
          security: {
            auth: {
              selectedType: 'USE_GEMINI' as AuthType,
              useExternal: true,
            },
          },
          ui: { theme: 'Default' },
        },
      });

      const { unmount } = renderWithProviders(
        <App
          config={mockConfig as unknown as ServerConfig}
          settings={mockSettings}
          version={mockVersion}
        />,
      );
      currentUnmount = unmount;

      expect(validateAuthMethodSpy).not.toHaveBeenCalled();
    });
  });

  describe('when in a narrow terminal', () => {
    it('should render with a column layout', () => {
      vi.spyOn(useTerminalSize, 'useTerminalSize').mockReturnValue({
        columns: 60,
        rows: 24,
      });

      const { lastFrame, unmount } = renderWithProviders(
        <App
          config={mockConfig as unknown as ServerConfig}
          settings={mockSettings}
          version={mockVersion}
        />,
      );
      currentUnmount = unmount;
      expect(lastFrame()).toMatchSnapshot();
    });
  });

  describe('NO_COLOR smoke test', () => {
    let originalNoColor: string | undefined;

    beforeEach(() => {
      originalNoColor = process.env.NO_COLOR;
    });

    afterEach(() => {
      process.env.NO_COLOR = originalNoColor;
    });

    it('should render without errors when NO_COLOR is set', async () => {
      process.env.NO_COLOR = 'true';

      const { lastFrame, unmount } = renderWithProviders(
        <App
          config={mockConfig as unknown as ServerConfig}
          settings={mockSettings}
          version={mockVersion}
        />,
      );
      currentUnmount = unmount;

      expect(lastFrame()).toBeTruthy();
      expect(lastFrame()).toContain('Type your message or @path/to/file');
    });
  });

  describe('FolderTrustDialog', () => {
    it('should display the folder trust dialog when isFolderTrustDialogOpen is true', async () => {
      const { useFolderTrust } = await import('./hooks/useFolderTrust.js');
      vi.mocked(useFolderTrust).mockReturnValue({
        isFolderTrustDialogOpen: true,
        handleFolderTrustSelect: vi.fn(),
      });

      const { lastFrame, unmount } = renderWithProviders(
        <App
          config={mockConfig as unknown as ServerConfig}
          settings={mockSettings}
          version={mockVersion}
        />,
      );
      currentUnmount = unmount;
      await Promise.resolve();
      expect(lastFrame()).toContain('Do you trust this folder?');
    });

    it('should display the folder trust dialog when the feature is enabled but the folder is not trusted', async () => {
      const { useFolderTrust } = await import('./hooks/useFolderTrust.js');
      vi.mocked(useFolderTrust).mockReturnValue({
        isFolderTrustDialogOpen: true,
        handleFolderTrustSelect: vi.fn(),
      });
      mockConfig.isTrustedFolder.mockReturnValue(false);

      const { lastFrame, unmount } = renderWithProviders(
        <App
          config={mockConfig as unknown as ServerConfig}
          settings={mockSettings}
          version={mockVersion}
        />,
      );
      currentUnmount = unmount;
      await Promise.resolve();
      expect(lastFrame()).toContain('Do you trust this folder?');
    });

    it('should not display the folder trust dialog when the feature is disabled', async () => {
      const { useFolderTrust } = await import('./hooks/useFolderTrust.js');
      vi.mocked(useFolderTrust).mockReturnValue({
        isFolderTrustDialogOpen: false,
        handleFolderTrustSelect: vi.fn(),
      });
      mockConfig.isTrustedFolder.mockReturnValue(false);

      const { lastFrame, unmount } = renderWithProviders(
        <App
          config={mockConfig as unknown as ServerConfig}
          settings={mockSettings}
          version={mockVersion}
        />,
      );
      currentUnmount = unmount;
      await Promise.resolve();
      expect(lastFrame()).not.toContain('Do you trust this folder?');
    });
  });

  describe('Message Queuing', () => {
    let mockSubmitQuery: typeof vi.fn;

    beforeEach(() => {
      mockSubmitQuery = vi.fn();
      vi.useFakeTimers();
    });

    afterEach(() => {
      vi.useRealTimers();
    });

    it('should queue messages when handleFinalSubmit is called during streaming', () => {
      vi.mocked(useGeminiStream).mockReturnValue({
        streamingState: StreamingState.Responding,
        submitQuery: mockSubmitQuery,
        initError: null,
        pendingHistoryItems: [],
        thought: null,
      });

      const { unmount } = renderWithProviders(
        <App
          config={mockConfig as unknown as ServerConfig}
          settings={mockSettings}
          version={mockVersion}
        />,
      );
      currentUnmount = unmount;

      // The message should not be sent immediately during streaming
      expect(mockSubmitQuery).not.toHaveBeenCalled();
    });

    it('should auto-send queued messages when transitioning from Responding to Idle', async () => {
      const mockSubmitQueryFn = vi.fn();

      // Start with Responding state
      vi.mocked(useGeminiStream).mockReturnValue({
        streamingState: StreamingState.Responding,
        submitQuery: mockSubmitQueryFn,
        initError: null,
        pendingHistoryItems: [],
        thought: null,
      });

      const { unmount, rerender } = renderWithProviders(
        <App
          config={mockConfig as unknown as ServerConfig}
          settings={mockSettings}
          version={mockVersion}
        />,
      );
      currentUnmount = unmount;

      // Simulate the hook returning Idle state (streaming completed)
      vi.mocked(useGeminiStream).mockReturnValue({
        streamingState: StreamingState.Idle,
        submitQuery: mockSubmitQueryFn,
        initError: null,
        pendingHistoryItems: [],
        thought: null,
      });

      // Rerender to trigger the useEffect with new state
      rerender(
        <App
          config={mockConfig as unknown as ServerConfig}
          settings={mockSettings}
          version={mockVersion}
        />,
      );

      // The effect uses setTimeout(100ms) before sending
      await vi.advanceTimersByTimeAsync(100);

      // Note: In the actual implementation, messages would be queued first
      // This test verifies the auto-send mechanism works when state transitions
    });

    it('should display queued messages with dimmed color', () => {
      // This test would require being able to simulate handleFinalSubmit
      // and then checking the rendered output for the queued messages
      // with the ▸ prefix and dimColor styling

      vi.mocked(useGeminiStream).mockReturnValue({
        streamingState: StreamingState.Responding,
        submitQuery: mockSubmitQuery,
        initError: null,
        pendingHistoryItems: [],
        thought: 'Processing...',
      });

      const { unmount, lastFrame } = renderWithProviders(
        <App
          config={mockConfig as unknown as ServerConfig}
          settings={mockSettings}
          version={mockVersion}
        />,
      );
      currentUnmount = unmount;

      // The actual queued messages display is tested visually
      // since we need to trigger handleFinalSubmit which is internal
      const output = lastFrame();
      expect(output).toBeDefined();
    });

    it('should clear message queue after sending', async () => {
      const mockSubmitQueryFn = vi.fn();

      // Start with idle to allow message queue to process
      vi.mocked(useGeminiStream).mockReturnValue({
        streamingState: StreamingState.Idle,
        submitQuery: mockSubmitQueryFn,
        initError: null,
        pendingHistoryItems: [],
        thought: null,
      });

      const { unmount, lastFrame } = renderWithProviders(
        <App
          config={mockConfig as unknown as ServerConfig}
          settings={mockSettings}
          version={mockVersion}
        />,
      );
      currentUnmount = unmount;

      // After sending, the queue should be cleared
      // This is handled internally by setMessageQueue([]) in the useEffect
      await vi.advanceTimersByTimeAsync(100);

      // Verify the component renders without errors
      expect(lastFrame()).toBeDefined();
    });

    it('should handle empty messages by filtering them out', () => {
      // The handleFinalSubmit function trims and checks if length > 0
      // before adding to queue, so empty messages are filtered

      vi.mocked(useGeminiStream).mockReturnValue({
        streamingState: StreamingState.Idle,
        submitQuery: mockSubmitQuery,
        initError: null,
        pendingHistoryItems: [],
        thought: null,
      });

      const { unmount } = renderWithProviders(
        <App
          config={mockConfig as unknown as ServerConfig}
          settings={mockSettings}
          version={mockVersion}
        />,
      );
      currentUnmount = unmount;

      // Empty or whitespace-only messages won't be added to queue
      // This is enforced by the trimmedValue.length > 0 check
      expect(mockSubmitQuery).not.toHaveBeenCalled();
    });

    it('should combine multiple queued messages with double newlines', async () => {
      // This test verifies that when multiple messages are queued,
      // they are combined with '\n\n' as the separator

      const mockSubmitQueryFn = vi.fn();

      vi.mocked(useGeminiStream).mockReturnValue({
        streamingState: StreamingState.Idle,
        submitQuery: mockSubmitQueryFn,
        initError: null,
        pendingHistoryItems: [],
        thought: null,
      });

      const { unmount, lastFrame } = renderWithProviders(
        <App
          config={mockConfig as unknown as ServerConfig}
          settings={mockSettings}
          version={mockVersion}
        />,
      );
      currentUnmount = unmount;

      // The combining logic uses messageQueue.join('\n\n')
      // This is tested by the implementation in the useEffect
      await vi.advanceTimersByTimeAsync(100);

      expect(lastFrame()).toBeDefined();
    });

    it('should limit displayed messages to MAX_DISPLAYED_QUEUED_MESSAGES', () => {
      // This test verifies the display logic handles multiple messages correctly
      // by checking that the MAX_DISPLAYED_QUEUED_MESSAGES constant is respected

      vi.mocked(useGeminiStream).mockReturnValue({
        streamingState: StreamingState.Responding,
        submitQuery: mockSubmitQuery,
        initError: null,
        pendingHistoryItems: [],
        thought: 'Processing...',
      });

      const { lastFrame, unmount } = renderWithProviders(
        <App
          config={mockConfig as unknown as ServerConfig}
          settings={mockSettings}
          version={mockVersion}
        />,
      );
      currentUnmount = unmount;

      const output = lastFrame();

      // Verify the display logic exists and can handle multiple messages
      // The actual queue behavior is tested in the useMessageQueue hook tests
      expect(output).toBeDefined();

      // Check that the component renders without errors when there are messages to display
      expect(output).not.toContain('Error');
    });

    it('should render message queue display without errors', () => {
      // Test that the message queue display logic renders correctly
      // This verifies the UI changes for performance improvements work

      vi.mocked(useGeminiStream).mockReturnValue({
        streamingState: StreamingState.Responding,
        submitQuery: mockSubmitQuery,
        initError: null,
        pendingHistoryItems: [],
        thought: 'Processing...',
        activeShellPtyId: null,
      });

      const { lastFrame, unmount } = renderWithProviders(
        <App
          config={mockConfig as unknown as ServerConfig}
          settings={mockSettings}
          version={mockVersion}
        />,
      );
      currentUnmount = unmount;

      const output = lastFrame();

      // Verify component renders without errors
      expect(output).toBeDefined();
      expect(output).not.toContain('Error');

      // Verify the component structure is intact (loading indicator should be present)
      expect(output).toContain('esc to cancel');
    });
  });

  describe('debug keystroke logging', () => {
    let consoleLogSpy: ReturnType<typeof vi.spyOn>;

    beforeEach(() => {
      consoleLogSpy = vi.spyOn(console, 'log').mockImplementation(() => {});
    });

    afterEach(() => {
      consoleLogSpy.mockRestore();
    });

    it('should pass debugKeystrokeLogging setting to KeypressProvider', () => {
      const mockSettingsWithDebug = createMockSettings({
        workspace: {
          ui: { theme: 'Default' },
          advanced: { debugKeystrokeLogging: true },
        },
      });

      const { lastFrame, unmount } = renderWithProviders(
        <App
          config={mockConfig as unknown as ServerConfig}
          settings={mockSettingsWithDebug}
          version={mockVersion}
        />,
      );
      currentUnmount = unmount;

      const output = lastFrame();

      expect(output).toBeDefined();
      expect(mockSettingsWithDebug.merged.advanced?.debugKeystrokeLogging).toBe(
        true,
      );
    });

    it('should use default false value when debugKeystrokeLogging is not set', () => {
      const { lastFrame, unmount } = renderWithProviders(
        <App
          config={mockConfig as unknown as ServerConfig}
          settings={mockSettings}
          version={mockVersion}
        />,
      );
      currentUnmount = unmount;

      const output = lastFrame();

      expect(output).toBeDefined();
      expect(
        mockSettings.merged.advanced?.debugKeystrokeLogging,
      ).toBeUndefined();
    });
  });

  describe('Ctrl+C behavior', () => {
    it('should call cancel but only clear the prompt when a tool is executing', async () => {
      const mockCancel = vi.fn();
      let onCancelSubmitCallback = () => {};

      // Simulate a tool in the "Executing" state.
      vi.mocked(useGeminiStream).mockImplementation(
        (
          _client,
          _history,
          _addItem,
          _config,
          _settings,
          _onDebugMessage,
          _handleSlashCommand,
          _shellModeActive,
          _getPreferredEditor,
          _onAuthError,
          _performMemoryRefresh,
          _modelSwitchedFromQuotaError,
          _setModelSwitchedFromQuotaError,
          _onEditorClose,
          onCancelSubmit, // Capture the cancel callback from App.tsx
        ) => {
          onCancelSubmitCallback = onCancelSubmit;
          return {
            streamingState: StreamingState.Responding,
            submitQuery: vi.fn(),
            initError: null,
            pendingHistoryItems: [
              {
                type: 'tool_group',
                tools: [
                  {
                    name: 'test_tool',
                    status: 'Executing',
                    result: '',
                    args: {},
                  },
                ],
              },
            ],
            thought: null,
            cancelOngoingRequest: () => {
              mockCancel();
              onCancelSubmitCallback(); // <--- This is the key change
            },
          };
        },
      );

      const { stdin, lastFrame, unmount } = renderWithProviders(
        <App
          config={mockConfig as unknown as ServerConfig}
          settings={mockSettings}
          version={mockVersion}
        />,
      );
      currentUnmount = unmount;

      // Simulate user typing something into the prompt while a tool is running.
      stdin.write('some text');
      await new Promise((resolve) => setTimeout(resolve, 100));

      // Verify the text is in the prompt.
      expect(lastFrame()).toContain('some text');

      // Simulate Ctrl+C.
      stdin.write('\x03');
      await new Promise((resolve) => setTimeout(resolve, 100));

      // The main cancellation handler SHOULD be called.
      expect(mockCancel).toHaveBeenCalled();
=======
>>>>>>> f0bbfe5f

    expect(lastFrame()).toContain('MainContent');
    expect(lastFrame()).toContain('Notifications');
    expect(lastFrame()).toContain('DialogManager');
  });

  describe('activeShellPtyId', () => {
    it('should pass activeShellPtyId to HistoryItemDisplay', () => {
      const mockPtyId = 12345;
      vi.mocked(useGeminiStream).mockReturnValue({
        streamingState: StreamingState.Responding,
        submitQuery: vi.fn(),
        initError: null,
        pendingHistoryItems: [
          {
            type: 'tool_group',
            tools: [
              {
                callId: 'shell-123',
                name: 'Shell Command',
                status: ToolCallStatus.Executing,
                ptyId: mockPtyId,
              },
            ],
          },
        ],
        thought: 'Running command...',
        activeShellPtyId: mockPtyId,
      });

      const { unmount } = renderWithProviders(
        <App
          config={mockConfig as unknown as ServerConfig}
          settings={mockSettings}
          version={mockVersion}
        />,
      );
      currentUnmount = unmount;
    });
  });
});<|MERGE_RESOLUTION|>--- conflicted
+++ resolved
@@ -4,236 +4,6 @@
  * SPDX-License-Identifier: Apache-2.0
  */
 
-<<<<<<< HEAD
-import type { Mock } from 'vitest';
-import { describe, it, expect, vi, beforeEach, afterEach } from 'vitest';
-import { waitFor } from '@testing-library/react';
-import { renderWithProviders } from '../test-utils/render.js';
-import { AppWrapper as App } from './App.js';
-import type {
-  AccessibilitySettings,
-  MCPServerConfig,
-  ToolRegistry,
-  SandboxConfig,
-  GeminiClient,
-  AuthType,
-  ShellExecutionConfig,
-} from '@google/gemini-cli-core';
-import {
-  ApprovalMode,
-  ideContext,
-  Config as ServerConfig,
-} from '@google/gemini-cli-core';
-import type { SettingsFile, Settings } from '../config/settings.js';
-import { LoadedSettings } from '../config/settings.js';
-import process from 'node:process';
-import { useGeminiStream } from './hooks/useGeminiStream.js';
-import { useConsoleMessages } from './hooks/useConsoleMessages.js';
-import type { ConsoleMessageItem } from './types.js';
-import { StreamingState, ToolCallStatus } from './types.js';
-import { Tips } from './components/Tips.js';
-import type { UpdateObject } from './utils/updateCheck.js';
-import { checkForUpdates } from './utils/updateCheck.js';
-import { EventEmitter } from 'node:events';
-import { updateEventEmitter } from '../utils/updateEventEmitter.js';
-import * as auth from '../config/auth.js';
-import * as useTerminalSize from './hooks/useTerminalSize.js';
-
-// Define a more complete mock server config based on actual Config
-interface MockServerConfig {
-  apiKey: string;
-  model: string;
-  sandbox?: SandboxConfig;
-  targetDir: string;
-  debugMode: boolean;
-  question?: string;
-  fullContext: boolean;
-  coreTools?: string[];
-  toolDiscoveryCommand?: string;
-  toolCallCommand?: string;
-  mcpServerCommand?: string;
-  mcpServers?: Record<string, MCPServerConfig>; // Use imported MCPServerConfig
-  userAgent: string;
-  userMemory: string;
-  geminiMdFileCount: number;
-  approvalMode: ApprovalMode;
-  vertexai?: boolean;
-  showMemoryUsage?: boolean;
-  accessibility?: AccessibilitySettings;
-  embeddingModel: string;
-
-  getApiKey: Mock<() => string>;
-  getModel: Mock<() => string>;
-  getSandbox: Mock<() => SandboxConfig | undefined>;
-  getTargetDir: Mock<() => string>;
-  getToolRegistry: Mock<() => ToolRegistry>; // Use imported ToolRegistry type
-  getDebugMode: Mock<() => boolean>;
-  getQuestion: Mock<() => string | undefined>;
-  getFullContext: Mock<() => boolean>;
-  getCoreTools: Mock<() => string[] | undefined>;
-  getToolDiscoveryCommand: Mock<() => string | undefined>;
-  getToolCallCommand: Mock<() => string | undefined>;
-  getMcpServerCommand: Mock<() => string | undefined>;
-  getMcpServers: Mock<() => Record<string, MCPServerConfig> | undefined>;
-  getExtensions: Mock<
-    () => Array<{ name: string; version: string; isActive: boolean }>
-  >;
-  getBlockedMcpServers: Mock<
-    () => Array<{ name: string; extensionName: string }>
-  >;
-  getUserAgent: Mock<() => string>;
-  getUserMemory: Mock<() => string>;
-  setUserMemory: Mock<(newUserMemory: string) => void>;
-  getGeminiMdFileCount: Mock<() => number>;
-  setGeminiMdFileCount: Mock<(count: number) => void>;
-  getApprovalMode: Mock<() => ApprovalMode>;
-  setApprovalMode: Mock<(skip: ApprovalMode) => void>;
-  getVertexAI: Mock<() => boolean | undefined>;
-  getShowMemoryUsage: Mock<() => boolean>;
-  getAccessibility: Mock<() => AccessibilitySettings>;
-  getProjectRoot: Mock<() => string | undefined>;
-  getAllGeminiMdFilenames: Mock<() => string[]>;
-  getGeminiClient: Mock<() => GeminiClient | undefined>;
-  getUserTier: Mock<() => Promise<string | undefined>>;
-  getIdeClient: Mock<() => { getCurrentIde: Mock<() => string | undefined> }>;
-  getShellExecutionConfig: Mock<
-    () => { terminalWidth: number; terminalHeight: number }
-  >;
-  setShellExecutionConfig: Mock<(config: ShellExecutionConfig) => void>;
-  getScreenReader: Mock<() => boolean>;
-}
-
-// Mock @google/gemini-cli-core and its Config class
-vi.mock('@google/gemini-cli-core', async (importOriginal) => {
-  const actualCore =
-    await importOriginal<typeof import('@google/gemini-cli-core')>();
-  const ConfigClassMock = vi
-    .fn()
-    .mockImplementation((optionsPassedToConstructor) => {
-      const opts = { ...optionsPassedToConstructor }; // Clone
-      // Basic mock structure, will be extended by the instance in tests
-      return {
-        apiKey: opts.apiKey || 'test-key',
-        model: opts.model || 'test-model-in-mock-factory',
-        sandbox: opts.sandbox,
-        targetDir: opts.targetDir || '/test/dir',
-        debugMode: opts.debugMode || false,
-        question: opts.question,
-        fullContext: opts.fullContext ?? false,
-        coreTools: opts.coreTools,
-        toolDiscoveryCommand: opts.toolDiscoveryCommand,
-        toolCallCommand: opts.toolCallCommand,
-        mcpServerCommand: opts.mcpServerCommand,
-        mcpServers: opts.mcpServers,
-        userAgent: opts.userAgent || 'test-agent',
-        userMemory: opts.userMemory || '',
-        geminiMdFileCount: opts.geminiMdFileCount || 0,
-        approvalMode: opts.approvalMode ?? ApprovalMode.DEFAULT,
-        vertexai: opts.vertexai,
-        showMemoryUsage: opts.showMemoryUsage ?? false,
-        accessibility: opts.accessibility ?? {},
-        embeddingModel: opts.embeddingModel || 'test-embedding-model',
-
-        getApiKey: vi.fn(() => opts.apiKey || 'test-key'),
-        getModel: vi.fn(() => opts.model || 'test-model-in-mock-factory'),
-        getSandbox: vi.fn(() => opts.sandbox),
-        getTargetDir: vi.fn(() => opts.targetDir || '/test/dir'),
-        getToolRegistry: vi.fn(() => ({}) as ToolRegistry), // Simple mock
-        getDebugMode: vi.fn(() => opts.debugMode || false),
-        getQuestion: vi.fn(() => opts.question),
-        getFullContext: vi.fn(() => opts.fullContext ?? false),
-        getCoreTools: vi.fn(() => opts.coreTools),
-        getToolDiscoveryCommand: vi.fn(() => opts.toolDiscoveryCommand),
-        getToolCallCommand: vi.fn(() => opts.toolCallCommand),
-        getMcpServerCommand: vi.fn(() => opts.mcpServerCommand),
-        getMcpServers: vi.fn(() => opts.mcpServers),
-        getPromptRegistry: vi.fn(),
-        getExtensions: vi.fn(() => []),
-        getBlockedMcpServers: vi.fn(() => []),
-        getUserAgent: vi.fn(() => opts.userAgent || 'test-agent'),
-        getUserMemory: vi.fn(() => opts.userMemory || ''),
-        setUserMemory: vi.fn(),
-        getGeminiMdFileCount: vi.fn(() => opts.geminiMdFileCount || 0),
-        setGeminiMdFileCount: vi.fn(),
-        getApprovalMode: vi.fn(() => opts.approvalMode ?? ApprovalMode.DEFAULT),
-        setApprovalMode: vi.fn(),
-        getVertexAI: vi.fn(() => opts.vertexai),
-        getShowMemoryUsage: vi.fn(() => opts.showMemoryUsage ?? false),
-        getAccessibility: vi.fn(() => opts.accessibility ?? {}),
-        getProjectRoot: vi.fn(() => opts.targetDir),
-        getEnablePromptCompletion: vi.fn(() => false),
-        getGeminiClient: vi.fn(() => ({
-          isInitialized: vi.fn(() => true),
-          getUserTier: vi.fn(),
-          getChatRecordingService: vi.fn(() => ({
-            initialize: vi.fn(),
-            recordMessage: vi.fn(),
-            recordMessageTokens: vi.fn(),
-            recordToolCalls: vi.fn(),
-          })),
-          getChat: vi.fn(() => ({
-            getChatRecordingService: vi.fn(() => ({
-              initialize: vi.fn(),
-              recordMessage: vi.fn(),
-              recordMessageTokens: vi.fn(),
-              recordToolCalls: vi.fn(),
-            })),
-          })),
-        })),
-        getCheckpointingEnabled: vi.fn(() => opts.checkpointing ?? true),
-        getAllGeminiMdFilenames: vi.fn(() => ['GEMINI.md']),
-        setFlashFallbackHandler: vi.fn(),
-        getSessionId: vi.fn(() => 'test-session-id'),
-        getUserTier: vi.fn().mockResolvedValue(undefined),
-        getIdeMode: vi.fn(() => true),
-        getWorkspaceContext: vi.fn(() => ({
-          getDirectories: vi.fn(() => []),
-        })),
-        getIdeClient: vi.fn(() => ({
-          getCurrentIde: vi.fn(() => 'vscode'),
-          getDetectedIdeDisplayName: vi.fn(() => 'VSCode'),
-          addStatusChangeListener: vi.fn(),
-          removeStatusChangeListener: vi.fn(),
-          getConnectionStatus: vi.fn(() => 'connected'),
-        })),
-        isTrustedFolder: vi.fn(() => true),
-        getShellExecutionConfig: vi.fn(() => ({
-          terminalWidth: 80,
-          terminalHeight: 24,
-        })),
-        setShellExecutionConfig: vi.fn(),
-        getScreenReader: vi.fn(() => false),
-        getFolderTrustFeature: vi.fn(() => false),
-        getFolderTrust: vi.fn(() => false),
-      };
-    });
-
-  const ideContextMock = {
-    getIdeContext: vi.fn(),
-    subscribeToIdeContext: vi.fn(() => vi.fn()), // subscribe returns an unsubscribe function
-  };
-
-  return {
-    ...actualCore,
-    Config: ConfigClassMock,
-    MCPServerConfig: actualCore.MCPServerConfig,
-    getAllGeminiMdFilenames: vi.fn(() => ['GEMINI.md']),
-    ideContext: ideContextMock,
-    isGitRepository: vi.fn(),
-  };
-});
-
-// Mock heavy dependencies or those with side effects
-vi.mock('./hooks/useGeminiStream', () => ({
-  useGeminiStream: vi.fn(() => ({
-    streamingState: 'Idle',
-    submitQuery: vi.fn(),
-    initError: null,
-    pendingHistoryItems: [],
-    thought: null,
-    activeShellPtyId: null,
-  })),
-=======
 import { describe, it, expect, vi } from 'vitest';
 import { render } from 'ink-testing-library';
 import { Text } from 'ink';
@@ -244,7 +14,6 @@
 // Mock components to isolate App component testing
 vi.mock('./components/MainContent.js', () => ({
   MainContent: () => <Text>MainContent</Text>,
->>>>>>> f0bbfe5f
 }));
 
 vi.mock('./components/DialogManager.js', () => ({
@@ -309,674 +78,9 @@
         <App />
       </UIStateContext.Provider>,
     );
-<<<<<<< HEAD
-    currentUnmount = unmount;
-    expect(lastFrame()).toMatchSnapshot();
-  });
-
-  describe('with initial prompt from --prompt-interactive', () => {
-    it('should submit the initial prompt automatically', async () => {
-      const mockSubmitQuery = vi.fn();
-
-      mockConfig.getQuestion = vi.fn(() => 'hello from prompt-interactive');
-
-      vi.mocked(useGeminiStream).mockReturnValue({
-        streamingState: StreamingState.Idle,
-        submitQuery: mockSubmitQuery,
-        initError: null,
-        pendingHistoryItems: [],
-        thought: null,
-      });
-
-      mockConfig.getGeminiClient.mockReturnValue({
-        isInitialized: vi.fn(() => true),
-        getUserTier: vi.fn(),
-      } as unknown as GeminiClient);
-
-      const { unmount, rerender } = renderWithProviders(
-        <App
-          config={mockConfig as unknown as ServerConfig}
-          settings={mockSettings}
-          version={mockVersion}
-        />,
-      );
-      currentUnmount = unmount;
-
-      // Force a re-render to trigger useEffect
-      rerender(
-        <App
-          config={mockConfig as unknown as ServerConfig}
-          settings={mockSettings}
-          version={mockVersion}
-        />,
-      );
-
-      await new Promise((resolve) => setTimeout(resolve, 0));
-
-      expect(mockSubmitQuery).toHaveBeenCalledWith(
-        'hello from prompt-interactive',
-      );
-    });
-  });
-
-  describe('errorCount', () => {
-    it('should correctly sum the counts of error messages', async () => {
-      const mockConsoleMessages: ConsoleMessageItem[] = [
-        { type: 'error', content: 'First error', count: 1 },
-        { type: 'log', content: 'some log', count: 1 },
-        { type: 'error', content: 'Second error', count: 3 },
-        { type: 'warn', content: 'a warning', count: 1 },
-        { type: 'error', content: 'Third error', count: 1 },
-      ];
-
-      vi.mocked(useConsoleMessages).mockReturnValue({
-        consoleMessages: mockConsoleMessages,
-        handleNewMessage: vi.fn(),
-        clearConsoleMessages: vi.fn(),
-      });
-
-      const { lastFrame, unmount } = renderWithProviders(
-        <App
-          config={mockConfig as unknown as ServerConfig}
-          settings={mockSettings}
-          version={mockVersion}
-        />,
-      );
-      currentUnmount = unmount;
-      await Promise.resolve();
-
-      // Total error count should be 1 + 3 + 1 = 5
-      expect(lastFrame()).toContain('5 errors');
-    });
-  });
-
-  describe('auth validation', () => {
-    it('should call validateAuthMethod when useExternalAuth is false', async () => {
-      const validateAuthMethodSpy = vi.spyOn(auth, 'validateAuthMethod');
-      mockSettings = createMockSettings({
-        workspace: {
-          security: {
-            auth: {
-              selectedType: 'USE_GEMINI' as AuthType,
-              useExternal: false,
-            },
-          },
-          ui: { theme: 'Default' },
-        },
-      });
-
-      const { unmount } = renderWithProviders(
-        <App
-          config={mockConfig as unknown as ServerConfig}
-          settings={mockSettings}
-          version={mockVersion}
-        />,
-      );
-      currentUnmount = unmount;
-
-      expect(validateAuthMethodSpy).toHaveBeenCalledWith('USE_GEMINI');
-    });
-
-    it('should NOT call validateAuthMethod when useExternalAuth is true', async () => {
-      const validateAuthMethodSpy = vi.spyOn(auth, 'validateAuthMethod');
-      mockSettings = createMockSettings({
-        workspace: {
-          security: {
-            auth: {
-              selectedType: 'USE_GEMINI' as AuthType,
-              useExternal: true,
-            },
-          },
-          ui: { theme: 'Default' },
-        },
-      });
-
-      const { unmount } = renderWithProviders(
-        <App
-          config={mockConfig as unknown as ServerConfig}
-          settings={mockSettings}
-          version={mockVersion}
-        />,
-      );
-      currentUnmount = unmount;
-
-      expect(validateAuthMethodSpy).not.toHaveBeenCalled();
-    });
-  });
-
-  describe('when in a narrow terminal', () => {
-    it('should render with a column layout', () => {
-      vi.spyOn(useTerminalSize, 'useTerminalSize').mockReturnValue({
-        columns: 60,
-        rows: 24,
-      });
-
-      const { lastFrame, unmount } = renderWithProviders(
-        <App
-          config={mockConfig as unknown as ServerConfig}
-          settings={mockSettings}
-          version={mockVersion}
-        />,
-      );
-      currentUnmount = unmount;
-      expect(lastFrame()).toMatchSnapshot();
-    });
-  });
-
-  describe('NO_COLOR smoke test', () => {
-    let originalNoColor: string | undefined;
-
-    beforeEach(() => {
-      originalNoColor = process.env.NO_COLOR;
-    });
-
-    afterEach(() => {
-      process.env.NO_COLOR = originalNoColor;
-    });
-
-    it('should render without errors when NO_COLOR is set', async () => {
-      process.env.NO_COLOR = 'true';
-
-      const { lastFrame, unmount } = renderWithProviders(
-        <App
-          config={mockConfig as unknown as ServerConfig}
-          settings={mockSettings}
-          version={mockVersion}
-        />,
-      );
-      currentUnmount = unmount;
-
-      expect(lastFrame()).toBeTruthy();
-      expect(lastFrame()).toContain('Type your message or @path/to/file');
-    });
-  });
-
-  describe('FolderTrustDialog', () => {
-    it('should display the folder trust dialog when isFolderTrustDialogOpen is true', async () => {
-      const { useFolderTrust } = await import('./hooks/useFolderTrust.js');
-      vi.mocked(useFolderTrust).mockReturnValue({
-        isFolderTrustDialogOpen: true,
-        handleFolderTrustSelect: vi.fn(),
-      });
-
-      const { lastFrame, unmount } = renderWithProviders(
-        <App
-          config={mockConfig as unknown as ServerConfig}
-          settings={mockSettings}
-          version={mockVersion}
-        />,
-      );
-      currentUnmount = unmount;
-      await Promise.resolve();
-      expect(lastFrame()).toContain('Do you trust this folder?');
-    });
-
-    it('should display the folder trust dialog when the feature is enabled but the folder is not trusted', async () => {
-      const { useFolderTrust } = await import('./hooks/useFolderTrust.js');
-      vi.mocked(useFolderTrust).mockReturnValue({
-        isFolderTrustDialogOpen: true,
-        handleFolderTrustSelect: vi.fn(),
-      });
-      mockConfig.isTrustedFolder.mockReturnValue(false);
-
-      const { lastFrame, unmount } = renderWithProviders(
-        <App
-          config={mockConfig as unknown as ServerConfig}
-          settings={mockSettings}
-          version={mockVersion}
-        />,
-      );
-      currentUnmount = unmount;
-      await Promise.resolve();
-      expect(lastFrame()).toContain('Do you trust this folder?');
-    });
-
-    it('should not display the folder trust dialog when the feature is disabled', async () => {
-      const { useFolderTrust } = await import('./hooks/useFolderTrust.js');
-      vi.mocked(useFolderTrust).mockReturnValue({
-        isFolderTrustDialogOpen: false,
-        handleFolderTrustSelect: vi.fn(),
-      });
-      mockConfig.isTrustedFolder.mockReturnValue(false);
-
-      const { lastFrame, unmount } = renderWithProviders(
-        <App
-          config={mockConfig as unknown as ServerConfig}
-          settings={mockSettings}
-          version={mockVersion}
-        />,
-      );
-      currentUnmount = unmount;
-      await Promise.resolve();
-      expect(lastFrame()).not.toContain('Do you trust this folder?');
-    });
-  });
-
-  describe('Message Queuing', () => {
-    let mockSubmitQuery: typeof vi.fn;
-
-    beforeEach(() => {
-      mockSubmitQuery = vi.fn();
-      vi.useFakeTimers();
-    });
-
-    afterEach(() => {
-      vi.useRealTimers();
-    });
-
-    it('should queue messages when handleFinalSubmit is called during streaming', () => {
-      vi.mocked(useGeminiStream).mockReturnValue({
-        streamingState: StreamingState.Responding,
-        submitQuery: mockSubmitQuery,
-        initError: null,
-        pendingHistoryItems: [],
-        thought: null,
-      });
-
-      const { unmount } = renderWithProviders(
-        <App
-          config={mockConfig as unknown as ServerConfig}
-          settings={mockSettings}
-          version={mockVersion}
-        />,
-      );
-      currentUnmount = unmount;
-
-      // The message should not be sent immediately during streaming
-      expect(mockSubmitQuery).not.toHaveBeenCalled();
-    });
-
-    it('should auto-send queued messages when transitioning from Responding to Idle', async () => {
-      const mockSubmitQueryFn = vi.fn();
-
-      // Start with Responding state
-      vi.mocked(useGeminiStream).mockReturnValue({
-        streamingState: StreamingState.Responding,
-        submitQuery: mockSubmitQueryFn,
-        initError: null,
-        pendingHistoryItems: [],
-        thought: null,
-      });
-
-      const { unmount, rerender } = renderWithProviders(
-        <App
-          config={mockConfig as unknown as ServerConfig}
-          settings={mockSettings}
-          version={mockVersion}
-        />,
-      );
-      currentUnmount = unmount;
-
-      // Simulate the hook returning Idle state (streaming completed)
-      vi.mocked(useGeminiStream).mockReturnValue({
-        streamingState: StreamingState.Idle,
-        submitQuery: mockSubmitQueryFn,
-        initError: null,
-        pendingHistoryItems: [],
-        thought: null,
-      });
-
-      // Rerender to trigger the useEffect with new state
-      rerender(
-        <App
-          config={mockConfig as unknown as ServerConfig}
-          settings={mockSettings}
-          version={mockVersion}
-        />,
-      );
-
-      // The effect uses setTimeout(100ms) before sending
-      await vi.advanceTimersByTimeAsync(100);
-
-      // Note: In the actual implementation, messages would be queued first
-      // This test verifies the auto-send mechanism works when state transitions
-    });
-
-    it('should display queued messages with dimmed color', () => {
-      // This test would require being able to simulate handleFinalSubmit
-      // and then checking the rendered output for the queued messages
-      // with the ▸ prefix and dimColor styling
-
-      vi.mocked(useGeminiStream).mockReturnValue({
-        streamingState: StreamingState.Responding,
-        submitQuery: mockSubmitQuery,
-        initError: null,
-        pendingHistoryItems: [],
-        thought: 'Processing...',
-      });
-
-      const { unmount, lastFrame } = renderWithProviders(
-        <App
-          config={mockConfig as unknown as ServerConfig}
-          settings={mockSettings}
-          version={mockVersion}
-        />,
-      );
-      currentUnmount = unmount;
-
-      // The actual queued messages display is tested visually
-      // since we need to trigger handleFinalSubmit which is internal
-      const output = lastFrame();
-      expect(output).toBeDefined();
-    });
-
-    it('should clear message queue after sending', async () => {
-      const mockSubmitQueryFn = vi.fn();
-
-      // Start with idle to allow message queue to process
-      vi.mocked(useGeminiStream).mockReturnValue({
-        streamingState: StreamingState.Idle,
-        submitQuery: mockSubmitQueryFn,
-        initError: null,
-        pendingHistoryItems: [],
-        thought: null,
-      });
-
-      const { unmount, lastFrame } = renderWithProviders(
-        <App
-          config={mockConfig as unknown as ServerConfig}
-          settings={mockSettings}
-          version={mockVersion}
-        />,
-      );
-      currentUnmount = unmount;
-
-      // After sending, the queue should be cleared
-      // This is handled internally by setMessageQueue([]) in the useEffect
-      await vi.advanceTimersByTimeAsync(100);
-
-      // Verify the component renders without errors
-      expect(lastFrame()).toBeDefined();
-    });
-
-    it('should handle empty messages by filtering them out', () => {
-      // The handleFinalSubmit function trims and checks if length > 0
-      // before adding to queue, so empty messages are filtered
-
-      vi.mocked(useGeminiStream).mockReturnValue({
-        streamingState: StreamingState.Idle,
-        submitQuery: mockSubmitQuery,
-        initError: null,
-        pendingHistoryItems: [],
-        thought: null,
-      });
-
-      const { unmount } = renderWithProviders(
-        <App
-          config={mockConfig as unknown as ServerConfig}
-          settings={mockSettings}
-          version={mockVersion}
-        />,
-      );
-      currentUnmount = unmount;
-
-      // Empty or whitespace-only messages won't be added to queue
-      // This is enforced by the trimmedValue.length > 0 check
-      expect(mockSubmitQuery).not.toHaveBeenCalled();
-    });
-
-    it('should combine multiple queued messages with double newlines', async () => {
-      // This test verifies that when multiple messages are queued,
-      // they are combined with '\n\n' as the separator
-
-      const mockSubmitQueryFn = vi.fn();
-
-      vi.mocked(useGeminiStream).mockReturnValue({
-        streamingState: StreamingState.Idle,
-        submitQuery: mockSubmitQueryFn,
-        initError: null,
-        pendingHistoryItems: [],
-        thought: null,
-      });
-
-      const { unmount, lastFrame } = renderWithProviders(
-        <App
-          config={mockConfig as unknown as ServerConfig}
-          settings={mockSettings}
-          version={mockVersion}
-        />,
-      );
-      currentUnmount = unmount;
-
-      // The combining logic uses messageQueue.join('\n\n')
-      // This is tested by the implementation in the useEffect
-      await vi.advanceTimersByTimeAsync(100);
-
-      expect(lastFrame()).toBeDefined();
-    });
-
-    it('should limit displayed messages to MAX_DISPLAYED_QUEUED_MESSAGES', () => {
-      // This test verifies the display logic handles multiple messages correctly
-      // by checking that the MAX_DISPLAYED_QUEUED_MESSAGES constant is respected
-
-      vi.mocked(useGeminiStream).mockReturnValue({
-        streamingState: StreamingState.Responding,
-        submitQuery: mockSubmitQuery,
-        initError: null,
-        pendingHistoryItems: [],
-        thought: 'Processing...',
-      });
-
-      const { lastFrame, unmount } = renderWithProviders(
-        <App
-          config={mockConfig as unknown as ServerConfig}
-          settings={mockSettings}
-          version={mockVersion}
-        />,
-      );
-      currentUnmount = unmount;
-
-      const output = lastFrame();
-
-      // Verify the display logic exists and can handle multiple messages
-      // The actual queue behavior is tested in the useMessageQueue hook tests
-      expect(output).toBeDefined();
-
-      // Check that the component renders without errors when there are messages to display
-      expect(output).not.toContain('Error');
-    });
-
-    it('should render message queue display without errors', () => {
-      // Test that the message queue display logic renders correctly
-      // This verifies the UI changes for performance improvements work
-
-      vi.mocked(useGeminiStream).mockReturnValue({
-        streamingState: StreamingState.Responding,
-        submitQuery: mockSubmitQuery,
-        initError: null,
-        pendingHistoryItems: [],
-        thought: 'Processing...',
-        activeShellPtyId: null,
-      });
-
-      const { lastFrame, unmount } = renderWithProviders(
-        <App
-          config={mockConfig as unknown as ServerConfig}
-          settings={mockSettings}
-          version={mockVersion}
-        />,
-      );
-      currentUnmount = unmount;
-
-      const output = lastFrame();
-
-      // Verify component renders without errors
-      expect(output).toBeDefined();
-      expect(output).not.toContain('Error');
-
-      // Verify the component structure is intact (loading indicator should be present)
-      expect(output).toContain('esc to cancel');
-    });
-  });
-
-  describe('debug keystroke logging', () => {
-    let consoleLogSpy: ReturnType<typeof vi.spyOn>;
-
-    beforeEach(() => {
-      consoleLogSpy = vi.spyOn(console, 'log').mockImplementation(() => {});
-    });
-
-    afterEach(() => {
-      consoleLogSpy.mockRestore();
-    });
-
-    it('should pass debugKeystrokeLogging setting to KeypressProvider', () => {
-      const mockSettingsWithDebug = createMockSettings({
-        workspace: {
-          ui: { theme: 'Default' },
-          advanced: { debugKeystrokeLogging: true },
-        },
-      });
-
-      const { lastFrame, unmount } = renderWithProviders(
-        <App
-          config={mockConfig as unknown as ServerConfig}
-          settings={mockSettingsWithDebug}
-          version={mockVersion}
-        />,
-      );
-      currentUnmount = unmount;
-
-      const output = lastFrame();
-
-      expect(output).toBeDefined();
-      expect(mockSettingsWithDebug.merged.advanced?.debugKeystrokeLogging).toBe(
-        true,
-      );
-    });
-
-    it('should use default false value when debugKeystrokeLogging is not set', () => {
-      const { lastFrame, unmount } = renderWithProviders(
-        <App
-          config={mockConfig as unknown as ServerConfig}
-          settings={mockSettings}
-          version={mockVersion}
-        />,
-      );
-      currentUnmount = unmount;
-
-      const output = lastFrame();
-
-      expect(output).toBeDefined();
-      expect(
-        mockSettings.merged.advanced?.debugKeystrokeLogging,
-      ).toBeUndefined();
-    });
-  });
-
-  describe('Ctrl+C behavior', () => {
-    it('should call cancel but only clear the prompt when a tool is executing', async () => {
-      const mockCancel = vi.fn();
-      let onCancelSubmitCallback = () => {};
-
-      // Simulate a tool in the "Executing" state.
-      vi.mocked(useGeminiStream).mockImplementation(
-        (
-          _client,
-          _history,
-          _addItem,
-          _config,
-          _settings,
-          _onDebugMessage,
-          _handleSlashCommand,
-          _shellModeActive,
-          _getPreferredEditor,
-          _onAuthError,
-          _performMemoryRefresh,
-          _modelSwitchedFromQuotaError,
-          _setModelSwitchedFromQuotaError,
-          _onEditorClose,
-          onCancelSubmit, // Capture the cancel callback from App.tsx
-        ) => {
-          onCancelSubmitCallback = onCancelSubmit;
-          return {
-            streamingState: StreamingState.Responding,
-            submitQuery: vi.fn(),
-            initError: null,
-            pendingHistoryItems: [
-              {
-                type: 'tool_group',
-                tools: [
-                  {
-                    name: 'test_tool',
-                    status: 'Executing',
-                    result: '',
-                    args: {},
-                  },
-                ],
-              },
-            ],
-            thought: null,
-            cancelOngoingRequest: () => {
-              mockCancel();
-              onCancelSubmitCallback(); // <--- This is the key change
-            },
-          };
-        },
-      );
-
-      const { stdin, lastFrame, unmount } = renderWithProviders(
-        <App
-          config={mockConfig as unknown as ServerConfig}
-          settings={mockSettings}
-          version={mockVersion}
-        />,
-      );
-      currentUnmount = unmount;
-
-      // Simulate user typing something into the prompt while a tool is running.
-      stdin.write('some text');
-      await new Promise((resolve) => setTimeout(resolve, 100));
-
-      // Verify the text is in the prompt.
-      expect(lastFrame()).toContain('some text');
-
-      // Simulate Ctrl+C.
-      stdin.write('\x03');
-      await new Promise((resolve) => setTimeout(resolve, 100));
-
-      // The main cancellation handler SHOULD be called.
-      expect(mockCancel).toHaveBeenCalled();
-=======
->>>>>>> f0bbfe5f
 
     expect(lastFrame()).toContain('MainContent');
     expect(lastFrame()).toContain('Notifications');
     expect(lastFrame()).toContain('DialogManager');
   });
-
-  describe('activeShellPtyId', () => {
-    it('should pass activeShellPtyId to HistoryItemDisplay', () => {
-      const mockPtyId = 12345;
-      vi.mocked(useGeminiStream).mockReturnValue({
-        streamingState: StreamingState.Responding,
-        submitQuery: vi.fn(),
-        initError: null,
-        pendingHistoryItems: [
-          {
-            type: 'tool_group',
-            tools: [
-              {
-                callId: 'shell-123',
-                name: 'Shell Command',
-                status: ToolCallStatus.Executing,
-                ptyId: mockPtyId,
-              },
-            ],
-          },
-        ],
-        thought: 'Running command...',
-        activeShellPtyId: mockPtyId,
-      });
-
-      const { unmount } = renderWithProviders(
-        <App
-          config={mockConfig as unknown as ServerConfig}
-          settings={mockSettings}
-          version={mockVersion}
-        />,
-      );
-      currentUnmount = unmount;
-    });
-  });
 });