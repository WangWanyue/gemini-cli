/**
 * @license
 * Copyright 2025 Google LLC
 * SPDX-License-Identifier: Apache-2.0
 */

import type {
  HistoryItemWithoutId,
  IndividualToolCallDisplay,
} from '../types.js';
<<<<<<< HEAD
import { useCallback, useState } from 'react';
import {
=======
import { ToolCallStatus } from '../types.js';
import { useCallback } from 'react';
import type {
>>>>>>> 1baa74eb
  Config,
  GeminiClient,
  ShellExecutionResult,
} from '@google/gemini-cli-core';
import { isBinary, ShellExecutionService } from '@google/gemini-cli-core';
import { type PartListUnion } from '@google/genai';
import type { UseHistoryManagerReturn } from './useHistoryManager.js';
import { SHELL_COMMAND_NAME } from '../constants.js';
import { formatMemoryUsage } from '../utils/formatters.js';
import crypto from 'node:crypto';
import path from 'node:path';
import os from 'node:os';
import fs from 'node:fs';

export const OUTPUT_UPDATE_INTERVAL_MS = 1000;
const MAX_OUTPUT_LENGTH = 10000;

function addShellCommandToGeminiHistory(
  geminiClient: GeminiClient,
  rawQuery: string,
  resultText: string,
) {
  const modelContent =
    resultText.length > MAX_OUTPUT_LENGTH
      ? resultText.substring(0, MAX_OUTPUT_LENGTH) + '\n... (truncated)'
      : resultText;

  geminiClient.addHistory({
    role: 'user',
    parts: [
      {
        text: `I ran the following shell command:
\`\`\`sh
${rawQuery}
\`\`\`

This produced the following result:
\`\`\`
${modelContent}
\`\`\``,
      },
    ],
  });
}

/**
 * Hook to process shell commands.
 * Orchestrates command execution and updates history and agent context.
 */
export const useShellCommandProcessor = (
  addItemToHistory: UseHistoryManagerReturn['addItem'],
  setPendingHistoryItem: React.Dispatch<
    React.SetStateAction<HistoryItemWithoutId | null>
  >,
  onExec: (command: Promise<void>) => void,
  onDebugMessage: (message: string) => void,
  config: Config,
  geminiClient: GeminiClient,
  setShellInputFocused: (value: boolean) => void,
  terminalWidth?: number,
  terminalHeight?: number,
  setCursorPosition?: (position: { x: number; y: number } | null) => void,
) => {
  const [activeShellPtyId, setActiveShellPtyId] = useState<number | null>(null);
  const handleShellCommand = useCallback(
    (rawQuery: PartListUnion, abortSignal: AbortSignal): boolean => {
      if (typeof rawQuery !== 'string' || rawQuery.trim() === '') {
        return false;
      }

      const userMessageTimestamp = Date.now();
      const callId = `shell-${userMessageTimestamp}`;
      addItemToHistory(
        { type: 'user_shell', text: rawQuery },
        userMessageTimestamp,
      );

      const isWindows = os.platform() === 'win32';
      const targetDir = config.getTargetDir();
      let commandToExecute = rawQuery;
      let pwdFilePath: string | undefined;

      // On non-windows, wrap the command to capture the final working directory.
      if (!isWindows) {
        let command = rawQuery.trim();
        const pwdFileName = `shell_pwd_${crypto.randomBytes(6).toString('hex')}.tmp`;
        pwdFilePath = path.join(os.tmpdir(), pwdFileName);
        // Ensure command ends with a separator before adding our own.
        if (!command.endsWith(';') && !command.endsWith('&')) {
          command += ';';
        }
        commandToExecute = `{ ${command} }; __code=$?; pwd > "${pwdFilePath}"; exit $__code`;
      }

      const executeCommand = async (
        resolve: (value: void | PromiseLike<void>) => void,
      ) => {
        let lastUpdateTime = Date.now();
        let cumulativeStdout = '';
        let isBinaryStream = false;
        let binaryBytesReceived = 0;

        const initialToolDisplay: IndividualToolCallDisplay = {
          callId,
          name: SHELL_COMMAND_NAME,
          description: rawQuery,
          status: ToolCallStatus.Executing,
          resultDisplay: '',
          confirmationDetails: undefined,
        };

        setPendingHistoryItem({
          type: 'tool_group',
          tools: [initialToolDisplay],
        });

        let executionPid: number | undefined;

        const abortHandler = () => {
          onDebugMessage(
            `Aborting shell command (PID: ${executionPid ?? 'unknown'})`,
          );
        };
        abortSignal.addEventListener('abort', abortHandler, { once: true });

        onDebugMessage(`Executing in ${targetDir}: ${commandToExecute}`);

        try {
          const { pid, result } = await ShellExecutionService.execute(
            commandToExecute,
            targetDir,
            (event) => {
              let shouldUpdate = false;
              switch (event.type) {
                case 'data':
                  // Do not process text data if we've already switched to binary mode.
                  if (isBinaryStream) break;
                  cumulativeStdout = event.chunk;
                  if (setCursorPosition) {
                    setCursorPosition(event.cursor ?? null);
                  }
                  // Force an immediate UI update to show the binary detection message.
                  shouldUpdate = true;
                  break;
                case 'binary_detected':
                  isBinaryStream = true;
                  break;
                case 'binary_progress':
                  isBinaryStream = true;
                  binaryBytesReceived = event.bytesReceived;
                  break;
                default: {
                  throw new Error('An unhandled ShellOutputEvent was found.');
                }
              }

              // Compute the display string based on the *current* state.
              let currentDisplayOutput: string;
              if (isBinaryStream) {
                if (binaryBytesReceived > 0) {
                  currentDisplayOutput = `[Receiving binary output... ${formatMemoryUsage(
                    binaryBytesReceived,
                  )} received]`;
                } else {
                  currentDisplayOutput =
                    '[Binary output detected. Halting stream...]';
                }
              } else {
                currentDisplayOutput = cumulativeStdout;
              }

              // Throttle pending UI updates, but allow forced updates.
              if (
                shouldUpdate ||
                Date.now() - lastUpdateTime > OUTPUT_UPDATE_INTERVAL_MS
              ) {
                setPendingHistoryItem((prevItem) => {
                  if (prevItem?.type === 'tool_group') {
                    return {
                      ...prevItem,
                      tools: prevItem.tools.map((tool) =>
                        tool.callId === callId
                          ? { ...tool, resultDisplay: currentDisplayOutput }
                          : tool,
                      ),
                    };
                  }
                  return prevItem;
                });
                lastUpdateTime = Date.now();
              }
            },
            abortSignal,
            config.getShouldUseNodePtyShell(),
            terminalWidth,
            terminalHeight,
          );

          executionPid = pid;
          if (pid) {
            setActiveShellPtyId(pid);
            setPendingHistoryItem((prevItem) => {
              if (prevItem?.type === 'tool_group') {
                return {
                  ...prevItem,
                  tools: prevItem.tools.map((tool) =>
                    tool.callId === callId ? { ...tool, ptyId: pid } : tool,
                  ),
                };
              }
              return prevItem;
            });
          }

          result
            .then((result: ShellExecutionResult) => {
              setPendingHistoryItem(null);

              let mainContent: string;

              if (isBinary(result.rawOutput)) {
                mainContent =
                  '[Command produced binary output, which is not shown.]';
              } else {
                mainContent =
                  result.output.trim() || '(Command produced no output)';
              }

              let finalOutput = mainContent;
              let finalStatus = ToolCallStatus.Success;

              if (result.error) {
                finalStatus = ToolCallStatus.Error;
                finalOutput = `${result.error.message}\n${finalOutput}`;
              } else if (result.aborted) {
                finalStatus = ToolCallStatus.Canceled;
                finalOutput = `Command was cancelled.\n${finalOutput}`;
              } else if (result.signal) {
                finalStatus = ToolCallStatus.Error;
                finalOutput = `Command terminated by signal: ${result.signal}.\n${finalOutput}`;
              } else if (result.exitCode !== 0) {
                finalStatus = ToolCallStatus.Error;
                finalOutput = `Command exited with code ${result.exitCode}.\n${finalOutput}`;
              }

              if (pwdFilePath && fs.existsSync(pwdFilePath)) {
                const finalPwd = fs.readFileSync(pwdFilePath, 'utf8').trim();
                if (finalPwd && finalPwd !== targetDir) {
                  const warning = `WARNING: shell mode is stateless; the directory change to '${finalPwd}' will not persist.`;
                  finalOutput = `${warning}\n\n${finalOutput}`;
                }
              }

              const finalToolDisplay: IndividualToolCallDisplay = {
                ...initialToolDisplay,
                status: finalStatus,
                resultDisplay: finalOutput,
              };

              // Add the complete, contextual result to the local UI history.
              addItemToHistory(
                {
                  type: 'tool_group',
                  tools: [finalToolDisplay],
                } as HistoryItemWithoutId,
                userMessageTimestamp,
              );

              // Add the same complete, contextual result to the LLM's history.
              addShellCommandToGeminiHistory(
                geminiClient,
                rawQuery,
                finalOutput,
              );
            })
            .catch((err) => {
              setPendingHistoryItem(null);
              const errorMessage =
                err instanceof Error ? err.message : String(err);
              addItemToHistory(
                {
                  type: 'error',
                  text: `An unexpected error occurred: ${errorMessage}`,
                },
                userMessageTimestamp,
              );
            })
            .finally(() => {
              abortSignal.removeEventListener('abort', abortHandler);
              if (pwdFilePath && fs.existsSync(pwdFilePath)) {
                fs.unlinkSync(pwdFilePath);
              }
              setActiveShellPtyId(null);
              setShellInputFocused(false);
              resolve();
            });
        } catch (err) {
          // This block handles synchronous errors from `execute`
          setPendingHistoryItem(null);
          const errorMessage = err instanceof Error ? err.message : String(err);
          addItemToHistory(
            {
              type: 'error',
              text: `An unexpected error occurred: ${errorMessage}`,
            },
            userMessageTimestamp,
          );

          // Perform cleanup here as well
          if (pwdFilePath && fs.existsSync(pwdFilePath)) {
            fs.unlinkSync(pwdFilePath);
          }
          setActiveShellPtyId(null);
          setShellInputFocused(false);
          resolve(); // Resolve the promise to unblock `onExec`
        }
      };

      const execPromise = new Promise<void>((resolve) => {
        executeCommand(resolve);
      });

      onExec(execPromise);
      return true;
    },
    [
      config,
      onDebugMessage,
      addItemToHistory,
      setPendingHistoryItem,
      onExec,
      geminiClient,
      setShellInputFocused,
      terminalHeight,
      terminalWidth,
      setCursorPosition,
    ],
  );

  return { handleShellCommand, activeShellPtyId };
};<|MERGE_RESOLUTION|>--- conflicted
+++ resolved
@@ -8,14 +8,9 @@
   HistoryItemWithoutId,
   IndividualToolCallDisplay,
 } from '../types.js';
-<<<<<<< HEAD
+import { ToolCallStatus } from '../types.js';
 import { useCallback, useState } from 'react';
-import {
-=======
-import { ToolCallStatus } from '../types.js';
-import { useCallback } from 'react';
 import type {
->>>>>>> 1baa74eb
   Config,
   GeminiClient,
   ShellExecutionResult,
