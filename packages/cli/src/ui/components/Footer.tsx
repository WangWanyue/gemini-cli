/**
 * @license
 * Copyright 2025 Google LLC
 * SPDX-License-Identifier: Apache-2.0
 */

import type React from 'react';
import { Box, Text } from 'ink';
import { theme } from '../semantic-colors.js';
import { shortenPath, tildeifyPath } from '@google/gemini-cli-core';
import { ConsoleSummaryDisplay } from './ConsoleSummaryDisplay.js';
import process from 'node:process';
import path from 'node:path';
import Gradient from 'ink-gradient';
import { MemoryUsageDisplay } from './MemoryUsageDisplay.js';
import { ContextUsageDisplay } from './ContextUsageDisplay.js';
import { DebugProfiler } from './DebugProfiler.js';

import { useTerminalSize } from '../hooks/useTerminalSize.js';
import { isNarrowWidth } from '../utils/isNarrowWidth.js';

export interface FooterProps {
  model: string;
  targetDir: string;
  branchName?: string;
  debugMode: boolean;
  debugMessage: string;
  corgiMode: boolean;
  errorCount: number;
  showErrorDetails: boolean;
  showMemoryUsage?: boolean;
  promptTokenCount: number;
  nightly: boolean;
  vimMode?: string;
  isTrustedFolder?: boolean;
}

export const Footer: React.FC<FooterProps> = ({
  model,
  targetDir,
  branchName,
  debugMode,
  debugMessage,
  corgiMode,
  errorCount,
  showErrorDetails,
  showMemoryUsage,
  promptTokenCount,
  nightly,
  vimMode,
  isTrustedFolder,
}) => {
  const { columns: terminalWidth } = useTerminalSize();

  const isNarrow = isNarrowWidth(terminalWidth);

  // Adjust path length based on terminal width
  const pathLength = Math.max(20, Math.floor(terminalWidth * 0.4));
  const displayPath = isNarrow
    ? path.basename(tildeifyPath(targetDir))
    : shortenPath(tildeifyPath(targetDir), pathLength);

  return (
    <Box
      justifyContent="space-between"
      width="100%"
      flexDirection={isNarrow ? 'column' : 'row'}
      alignItems={isNarrow ? 'flex-start' : 'center'}
    >
      <Box>
        {debugMode && <DebugProfiler />}
        {vimMode && <Text color={theme.text.secondary}>[{vimMode}] </Text>}
        {nightly ? (
          <Gradient colors={theme.ui.gradient}>
            <Text>
              {displayPath}
              {branchName && <Text> ({branchName}*)</Text>}
            </Text>
          </Gradient>
        ) : (
          <Text color={theme.text.link}>
            {displayPath}
            {branchName && (
              <Text color={theme.text.secondary}> ({branchName}*)</Text>
            )}
          </Text>
        )}
        {debugMode && (
          <Text color={theme.status.error}>
            {' ' + (debugMessage || '--debug')}
          </Text>
        )}
      </Box>

      {/* Middle Section: Centered Trust/Sandbox Info */}
<<<<<<< HEAD
      {!hideSandboxStatus && (
        <Box
          flexGrow={isNarrow || hideCWD || hideModelInfo ? 0 : 1}
          alignItems="center"
          justifyContent={isNarrow || hideCWD ? 'flex-start' : 'center'}
          display="flex"
          paddingX={isNarrow ? 0 : 1}
          paddingTop={isNarrow ? 1 : 0}
        >
          {isTrustedFolder === false ? (
            <Text color={theme.status.warning}>untrusted</Text>
          ) : process.env['SANDBOX'] &&
            process.env['SANDBOX'] !== 'sandbox-exec' ? (
            <Text color={theme.status.success}>
              {process.env['SANDBOX'].replace(/^gemini-(?:cli-)?/, '')}
=======
      <Box
        flexGrow={isNarrow ? 0 : 1}
        alignItems="center"
        justifyContent={isNarrow ? 'flex-start' : 'center'}
        display="flex"
        paddingX={isNarrow ? 0 : 1}
        paddingTop={isNarrow ? 1 : 0}
      >
        {isTrustedFolder === false ? (
          <Text color={theme.status.warning}>untrusted</Text>
        ) : process.env['SANDBOX'] &&
          process.env['SANDBOX'] !== 'sandbox-exec' ? (
          <Text color="green">
            {process.env['SANDBOX'].replace(/^gemini-(?:cli-)?/, '')}
          </Text>
        ) : process.env['SANDBOX'] === 'sandbox-exec' ? (
          <Text color={theme.status.warning}>
            macOS Seatbelt{' '}
            <Text color={theme.text.secondary}>
              ({process.env['SEATBELT_PROFILE']})
>>>>>>> 78142eab
            </Text>
          </Text>
        ) : (
          <Text color={theme.status.error}>
            no sandbox <Text color={theme.text.secondary}>(see /docs)</Text>
          </Text>
        )}
      </Box>

      {/* Right Section: Gemini Label and Console Summary */}
      <Box alignItems="center" paddingTop={isNarrow ? 1 : 0}>
        <Box alignItems="center">
          <Text color={theme.text.accent}>
            {isNarrow ? '' : ' '}
            {model}{' '}
            <ContextUsageDisplay
              promptTokenCount={promptTokenCount}
              model={model}
            />
          </Text>
          {showMemoryUsage && <MemoryUsageDisplay />}
        </Box>
        <Box alignItems="center" paddingLeft={2}>
          {corgiMode && (
            <Text>
<<<<<<< HEAD
              {!hideModelInfo && <Text color={theme.text.secondary}>| </Text>}
=======
              <Text color={theme.ui.symbol}>| </Text>
>>>>>>> 78142eab
              <Text color={theme.status.error}>▼</Text>
              <Text color={theme.text.primary}>(´</Text>
              <Text color={theme.status.error}>ᴥ</Text>
              <Text color={theme.text.primary}>`)</Text>
              <Text color={theme.status.error}>▼ </Text>
            </Text>
          )}
          {!showErrorDetails && errorCount > 0 && (
            <Box>
<<<<<<< HEAD
              {!hideModelInfo && <Text color={theme.text.secondary}>| </Text>}
=======
              <Text color={theme.ui.symbol}>| </Text>
>>>>>>> 78142eab
              <ConsoleSummaryDisplay errorCount={errorCount} />
            </Box>
          )}
        </Box>
      </Box>
    </Box>
  );
};<|MERGE_RESOLUTION|>--- conflicted
+++ resolved
@@ -33,6 +33,9 @@
   nightly: boolean;
   vimMode?: string;
   isTrustedFolder?: boolean;
+  hideCWD?: boolean;
+  hideSandboxStatus?: boolean;
+  hideModelInfo?: boolean;
 }
 
 export const Footer: React.FC<FooterProps> = ({
@@ -49,6 +52,9 @@
   nightly,
   vimMode,
   isTrustedFolder,
+  hideCWD,
+  hideSandboxStatus,
+  hideModelInfo,
 }) => {
   const { columns: terminalWidth } = useTerminalSize();
 
@@ -93,7 +99,6 @@
       </Box>
 
       {/* Middle Section: Centered Trust/Sandbox Info */}
-<<<<<<< HEAD
       {!hideSandboxStatus && (
         <Box
           flexGrow={isNarrow || hideCWD || hideModelInfo ? 0 : 1}
@@ -109,36 +114,21 @@
             process.env['SANDBOX'] !== 'sandbox-exec' ? (
             <Text color={theme.status.success}>
               {process.env['SANDBOX'].replace(/^gemini-(?:cli-)?/, '')}
-=======
-      <Box
-        flexGrow={isNarrow ? 0 : 1}
-        alignItems="center"
-        justifyContent={isNarrow ? 'flex-start' : 'center'}
-        display="flex"
-        paddingX={isNarrow ? 0 : 1}
-        paddingTop={isNarrow ? 1 : 0}
-      >
-        {isTrustedFolder === false ? (
-          <Text color={theme.status.warning}>untrusted</Text>
-        ) : process.env['SANDBOX'] &&
-          process.env['SANDBOX'] !== 'sandbox-exec' ? (
-          <Text color="green">
-            {process.env['SANDBOX'].replace(/^gemini-(?:cli-)?/, '')}
-          </Text>
-        ) : process.env['SANDBOX'] === 'sandbox-exec' ? (
-          <Text color={theme.status.warning}>
-            macOS Seatbelt{' '}
-            <Text color={theme.text.secondary}>
-              ({process.env['SEATBELT_PROFILE']})
->>>>>>> 78142eab
             </Text>
-          </Text>
-        ) : (
-          <Text color={theme.status.error}>
-            no sandbox <Text color={theme.text.secondary}>(see /docs)</Text>
-          </Text>
-        )}
-      </Box>
+          ) : process.env['SANDBOX'] === 'sandbox-exec' ? (
+            <Text color={theme.status.warning}>
+              macOS Seatbelt{' '}
+              <Text color={theme.text.secondary}>
+                ({process.env['SEATBELT_PROFILE']})
+              </Text>
+            </Text>
+          ) : (
+            <Text color={theme.status.error}>
+              no sandbox <Text color={theme.text.secondary}>(see /docs)</Text>
+            </Text>
+          )}
+        </Box>
+      )}
 
       {/* Right Section: Gemini Label and Console Summary */}
       <Box alignItems="center" paddingTop={isNarrow ? 1 : 0}>
@@ -156,11 +146,7 @@
         <Box alignItems="center" paddingLeft={2}>
           {corgiMode && (
             <Text>
-<<<<<<< HEAD
               {!hideModelInfo && <Text color={theme.text.secondary}>| </Text>}
-=======
-              <Text color={theme.ui.symbol}>| </Text>
->>>>>>> 78142eab
               <Text color={theme.status.error}>▼</Text>
               <Text color={theme.text.primary}>(´</Text>
               <Text color={theme.status.error}>ᴥ</Text>
@@ -170,11 +156,7 @@
           )}
           {!showErrorDetails && errorCount > 0 && (
             <Box>
-<<<<<<< HEAD
               {!hideModelInfo && <Text color={theme.text.secondary}>| </Text>}
-=======
-              <Text color={theme.ui.symbol}>| </Text>
->>>>>>> 78142eab
               <ConsoleSummaryDisplay errorCount={errorCount} />
             </Box>
           )}
