/**
 * @license
 * Copyright 2025 Google LLC
 * SPDX-License-Identifier: Apache-2.0
 */

import React from 'react';
import { Text, Box } from 'ink';
<<<<<<< HEAD
import { theme } from '../../semantic-colors.js';
=======
import { Colors } from '../../colors.js';
import { RenderInline } from '../../utils/InlineMarkdownRenderer.js';
>>>>>>> ec0d9f4f

interface InfoMessageProps {
  text: string;
}

export const InfoMessage: React.FC<InfoMessageProps> = ({ text }) => {
  const prefix = 'ℹ ';
  const prefixWidth = prefix.length;

  return (
    <Box flexDirection="row" marginTop={1}>
      <Box width={prefixWidth}>
        <Text color={theme.status.warning}>{prefix}</Text>
      </Box>
      <Box flexGrow={1}>
<<<<<<< HEAD
        <Text wrap="wrap" color={theme.status.warning}>
          {text}
=======
        <Text wrap="wrap" color={Colors.AccentYellow}>
          <RenderInline text={text} />
>>>>>>> ec0d9f4f
        </Text>
      </Box>
    </Box>
  );
};<|MERGE_RESOLUTION|>--- conflicted
+++ resolved
@@ -6,12 +6,8 @@
 
 import React from 'react';
 import { Text, Box } from 'ink';
-<<<<<<< HEAD
+import { RenderInline } from '../../utils/InlineMarkdownRenderer.js';
 import { theme } from '../../semantic-colors.js';
-=======
-import { Colors } from '../../colors.js';
-import { RenderInline } from '../../utils/InlineMarkdownRenderer.js';
->>>>>>> ec0d9f4f
 
 interface InfoMessageProps {
   text: string;
@@ -27,13 +23,8 @@
         <Text color={theme.status.warning}>{prefix}</Text>
       </Box>
       <Box flexGrow={1}>
-<<<<<<< HEAD
         <Text wrap="wrap" color={theme.status.warning}>
-          {text}
-=======
-        <Text wrap="wrap" color={Colors.AccentYellow}>
           <RenderInline text={text} />
->>>>>>> ec0d9f4f
         </Text>
       </Box>
     </Box>
