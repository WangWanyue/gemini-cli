/**
 * @license
 * Copyright 2025 Google LLC
 * SPDX-License-Identifier: Apache-2.0
 */

import * as path from 'node:path';
import process from 'node:process';
import type { ContentGeneratorConfig } from '../core/contentGenerator.js';
import {
  AuthType,
  createContentGeneratorConfig,
} from '../core/contentGenerator.js';
import { PromptRegistry } from '../prompts/prompt-registry.js';
import { ToolRegistry } from '../tools/tool-registry.js';
import { LSTool } from '../tools/ls.js';
import { ReadFileTool } from '../tools/read-file.js';
import { GrepTool } from '../tools/grep.js';
import { RipGrepTool } from '../tools/ripGrep.js';
import { GlobTool } from '../tools/glob.js';
import { EditTool } from '../tools/edit.js';
import { SmartEditTool } from '../tools/smart-edit.js';
import { ShellTool } from '../tools/shell.js';
import { WriteFileTool } from '../tools/write-file.js';
import { WebFetchTool } from '../tools/web-fetch.js';
import { ReadManyFilesTool } from '../tools/read-many-files.js';
import { MemoryTool, setGeminiMdFilename } from '../tools/memoryTool.js';
import { WebSearchTool } from '../tools/web-search.js';
import { GeminiClient } from '../core/client.js';
import { FileDiscoveryService } from '../services/fileDiscoveryService.js';
import { GitService } from '../services/gitService.js';
import type { TelemetryTarget } from '../telemetry/index.js';
import {
  initializeTelemetry,
  DEFAULT_TELEMETRY_TARGET,
  DEFAULT_OTLP_ENDPOINT,
} from '../telemetry/index.js';
import { StartSessionEvent } from '../telemetry/index.js';
import {
  DEFAULT_GEMINI_EMBEDDING_MODEL,
  DEFAULT_GEMINI_FLASH_MODEL,
} from './models.js';
import { shouldAttemptBrowserLaunch } from '../utils/browser.js';
import type { MCPOAuthConfig } from '../mcp/oauth-provider.js';
import { IdeClient } from '../ide/ide-client.js';
<<<<<<< HEAD
import { WriteTodosTool } from '../tools/write-todos.js';
=======
import { ideContext } from '../ide/ideContext.js';
>>>>>>> c1b8708e
import type { Content } from '@google/genai';
import type { FileSystemService } from '../services/fileSystemService.js';
import { StandardFileSystemService } from '../services/fileSystemService.js';
import { logCliConfiguration, logIdeConnection } from '../telemetry/loggers.js';
import { IdeConnectionEvent, IdeConnectionType } from '../telemetry/types.js';

// Re-export OAuth config type
export type { MCPOAuthConfig, AnyToolInvocation };
import type { AnyToolInvocation } from '../tools/tools.js';
import { WorkspaceContext } from '../utils/workspaceContext.js';
import { Storage } from './storage.js';
import { FileExclusions } from '../utils/ignorePatterns.js';
import type { EventEmitter } from 'node:events';

export enum ApprovalMode {
  DEFAULT = 'default',
  AUTO_EDIT = 'autoEdit',
  YOLO = 'yolo',
}

export interface AccessibilitySettings {
  disableLoadingPhrases?: boolean;
  screenReader?: boolean;
}

export interface BugCommandSettings {
  urlTemplate: string;
}

export interface ChatCompressionSettings {
  contextPercentageThreshold?: number;
}

export interface SummarizeToolOutputSettings {
  tokenBudget?: number;
}

export interface TelemetrySettings {
  enabled?: boolean;
  target?: TelemetryTarget;
  otlpEndpoint?: string;
  otlpProtocol?: 'grpc' | 'http';
  logPrompts?: boolean;
  outfile?: string;
}

export interface GeminiCLIExtension {
  name: string;
  version: string;
  isActive: boolean;
  path: string;
}
export interface FileFilteringOptions {
  respectGitIgnore: boolean;
  respectGeminiIgnore: boolean;
}
// For memory files
export const DEFAULT_MEMORY_FILE_FILTERING_OPTIONS: FileFilteringOptions = {
  respectGitIgnore: false,
  respectGeminiIgnore: true,
};
// For all other files
export const DEFAULT_FILE_FILTERING_OPTIONS: FileFilteringOptions = {
  respectGitIgnore: true,
  respectGeminiIgnore: true,
};
export class MCPServerConfig {
  constructor(
    // For stdio transport
    readonly command?: string,
    readonly args?: string[],
    readonly env?: Record<string, string>,
    readonly cwd?: string,
    // For sse transport
    readonly url?: string,
    // For streamable http transport
    readonly httpUrl?: string,
    readonly headers?: Record<string, string>,
    // For websocket transport
    readonly tcp?: string,
    // Common
    readonly timeout?: number,
    readonly trust?: boolean,
    // Metadata
    readonly description?: string,
    readonly includeTools?: string[],
    readonly excludeTools?: string[],
    readonly extensionName?: string,
    // OAuth configuration
    readonly oauth?: MCPOAuthConfig,
    readonly authProviderType?: AuthProviderType,
  ) {}
}

export enum AuthProviderType {
  DYNAMIC_DISCOVERY = 'dynamic_discovery',
  GOOGLE_CREDENTIALS = 'google_credentials',
}

export interface SandboxConfig {
  command: 'docker' | 'podman' | 'sandbox-exec';
  image: string;
}

export type FlashFallbackHandler = (
  currentModel: string,
  fallbackModel: string,
  error?: unknown,
) => Promise<boolean | string | null>;

export interface ConfigParameters {
  sessionId: string;
  embeddingModel?: string;
  sandbox?: SandboxConfig;
  targetDir: string;
  debugMode: boolean;
  question?: string;
  fullContext?: boolean;
  coreTools?: string[];
  allowedTools?: string[];
  excludeTools?: string[];
  toolDiscoveryCommand?: string;
  toolCallCommand?: string;
  mcpServerCommand?: string;
  mcpServers?: Record<string, MCPServerConfig>;
  userMemory?: string;
  geminiMdFileCount?: number;
  approvalMode?: ApprovalMode;
  showMemoryUsage?: boolean;
  contextFileName?: string | string[];
  accessibility?: AccessibilitySettings;
  telemetry?: TelemetrySettings;
  usageStatisticsEnabled?: boolean;
  fileFiltering?: {
    respectGitIgnore?: boolean;
    respectGeminiIgnore?: boolean;
    enableRecursiveFileSearch?: boolean;
    disableFuzzySearch?: boolean;
  };
  checkpointing?: boolean;
  proxy?: string;
  cwd: string;
  fileDiscoveryService?: FileDiscoveryService;
  includeDirectories?: string[];
  bugCommand?: BugCommandSettings;
  model: string;
  extensionContextFilePaths?: string[];
  maxSessionTurns?: number;
  experimentalZedIntegration?: boolean;
  listExtensions?: boolean;
  extensions?: GeminiCLIExtension[];
  blockedMcpServers?: Array<{ name: string; extensionName: string }>;
  noBrowser?: boolean;
  summarizeToolOutput?: Record<string, SummarizeToolOutputSettings>;
  folderTrustFeature?: boolean;
  folderTrust?: boolean;
  ideMode?: boolean;
  loadMemoryFromIncludeDirectories?: boolean;
  chatCompression?: ChatCompressionSettings;
  interactive?: boolean;
  trustedFolder?: boolean;
  useRipgrep?: boolean;
  shouldUseNodePtyShell?: boolean;
  skipNextSpeakerCheck?: boolean;
  extensionManagement?: boolean;
  enablePromptCompletion?: boolean;
  eventEmitter?: EventEmitter;
  useSmartEdit?: boolean;
}

export class Config {
  private toolRegistry!: ToolRegistry;
  private promptRegistry!: PromptRegistry;
  private readonly sessionId: string;
  private fileSystemService: FileSystemService;
  private contentGeneratorConfig!: ContentGeneratorConfig;
  private readonly embeddingModel: string;
  private readonly sandbox: SandboxConfig | undefined;
  private readonly targetDir: string;
  private workspaceContext: WorkspaceContext;
  private readonly debugMode: boolean;
  private readonly question: string | undefined;
  private readonly fullContext: boolean;
  private readonly coreTools: string[] | undefined;
  private readonly allowedTools: string[] | undefined;
  private readonly excludeTools: string[] | undefined;
  private readonly toolDiscoveryCommand: string | undefined;
  private readonly toolCallCommand: string | undefined;
  private readonly mcpServerCommand: string | undefined;
  private readonly mcpServers: Record<string, MCPServerConfig> | undefined;
  private userMemory: string;
  private geminiMdFileCount: number;
  private approvalMode: ApprovalMode;
  private readonly showMemoryUsage: boolean;
  private readonly accessibility: AccessibilitySettings;
  private readonly telemetrySettings: TelemetrySettings;
  private readonly usageStatisticsEnabled: boolean;
  private geminiClient!: GeminiClient;
  private readonly fileFiltering: {
    respectGitIgnore: boolean;
    respectGeminiIgnore: boolean;
    enableRecursiveFileSearch: boolean;
    disableFuzzySearch: boolean;
  };
  private fileDiscoveryService: FileDiscoveryService | null = null;
  private gitService: GitService | undefined = undefined;
  private readonly checkpointing: boolean;
  private readonly proxy: string | undefined;
  private readonly cwd: string;
  private readonly bugCommand: BugCommandSettings | undefined;
  private readonly model: string;
  private readonly extensionContextFilePaths: string[];
  private readonly noBrowser: boolean;
  private readonly folderTrustFeature: boolean;
  private readonly folderTrust: boolean;
  private ideMode: boolean;

  private inFallbackMode = false;
  private readonly maxSessionTurns: number;
  private readonly listExtensions: boolean;
  private readonly _extensions: GeminiCLIExtension[];
  private readonly _blockedMcpServers: Array<{
    name: string;
    extensionName: string;
  }>;
  flashFallbackHandler?: FlashFallbackHandler;
  private quotaErrorOccurred: boolean = false;
  private readonly summarizeToolOutput:
    | Record<string, SummarizeToolOutputSettings>
    | undefined;
  private readonly experimentalZedIntegration: boolean = false;
  private readonly loadMemoryFromIncludeDirectories: boolean = false;
  private readonly chatCompression: ChatCompressionSettings | undefined;
  private readonly interactive: boolean;
  private readonly trustedFolder: boolean | undefined;
  private readonly useRipgrep: boolean;
  private readonly shouldUseNodePtyShell: boolean;
  private readonly skipNextSpeakerCheck: boolean;
  private readonly extensionManagement: boolean = true;
  private readonly enablePromptCompletion: boolean = false;
  private initialized: boolean = false;
  readonly storage: Storage;
  private readonly fileExclusions: FileExclusions;
  private readonly eventEmitter?: EventEmitter;
  private readonly useSmartEdit: boolean;

  constructor(params: ConfigParameters) {
    this.sessionId = params.sessionId;
    this.embeddingModel =
      params.embeddingModel ?? DEFAULT_GEMINI_EMBEDDING_MODEL;
    this.fileSystemService = new StandardFileSystemService();
    this.sandbox = params.sandbox;
    this.targetDir = path.resolve(params.targetDir);
    this.workspaceContext = new WorkspaceContext(
      this.targetDir,
      params.includeDirectories ?? [],
    );
    this.debugMode = params.debugMode;
    this.question = params.question;
    this.fullContext = params.fullContext ?? false;
    this.coreTools = params.coreTools;
    this.allowedTools = params.allowedTools;
    this.excludeTools = params.excludeTools;
    this.toolDiscoveryCommand = params.toolDiscoveryCommand;
    this.toolCallCommand = params.toolCallCommand;
    this.mcpServerCommand = params.mcpServerCommand;
    this.mcpServers = params.mcpServers;
    this.userMemory = params.userMemory ?? '';
    this.geminiMdFileCount = params.geminiMdFileCount ?? 0;
    this.approvalMode = params.approvalMode ?? ApprovalMode.DEFAULT;
    this.showMemoryUsage = params.showMemoryUsage ?? false;
    this.accessibility = params.accessibility ?? {};
    this.telemetrySettings = {
      enabled: params.telemetry?.enabled ?? false,
      target: params.telemetry?.target ?? DEFAULT_TELEMETRY_TARGET,
      otlpEndpoint: params.telemetry?.otlpEndpoint ?? DEFAULT_OTLP_ENDPOINT,
      otlpProtocol: params.telemetry?.otlpProtocol,
      logPrompts: params.telemetry?.logPrompts ?? true,
      outfile: params.telemetry?.outfile,
    };
    this.usageStatisticsEnabled = params.usageStatisticsEnabled ?? true;

    this.fileFiltering = {
      respectGitIgnore: params.fileFiltering?.respectGitIgnore ?? true,
      respectGeminiIgnore: params.fileFiltering?.respectGeminiIgnore ?? true,
      enableRecursiveFileSearch:
        params.fileFiltering?.enableRecursiveFileSearch ?? true,
      disableFuzzySearch: params.fileFiltering?.disableFuzzySearch ?? false,
    };
    this.checkpointing = params.checkpointing ?? false;
    this.proxy = params.proxy;
    this.cwd = params.cwd ?? process.cwd();
    this.fileDiscoveryService = params.fileDiscoveryService ?? null;
    this.bugCommand = params.bugCommand;
    this.model = params.model;
    this.extensionContextFilePaths = params.extensionContextFilePaths ?? [];
    this.maxSessionTurns = params.maxSessionTurns ?? -1;
    this.experimentalZedIntegration =
      params.experimentalZedIntegration ?? false;
    this.listExtensions = params.listExtensions ?? false;
    this._extensions = params.extensions ?? [];
    this._blockedMcpServers = params.blockedMcpServers ?? [];
    this.noBrowser = params.noBrowser ?? false;
    this.summarizeToolOutput = params.summarizeToolOutput;
    this.folderTrustFeature = params.folderTrustFeature ?? false;
    this.folderTrust = params.folderTrust ?? false;
    this.ideMode = params.ideMode ?? false;
    this.loadMemoryFromIncludeDirectories =
      params.loadMemoryFromIncludeDirectories ?? false;
    this.chatCompression = params.chatCompression;
    this.interactive = params.interactive ?? false;
    this.trustedFolder = params.trustedFolder;
    this.useRipgrep = params.useRipgrep ?? false;
    this.shouldUseNodePtyShell = params.shouldUseNodePtyShell ?? false;
    this.skipNextSpeakerCheck = params.skipNextSpeakerCheck ?? false;
    this.useSmartEdit = params.useSmartEdit ?? true;
    this.extensionManagement = params.extensionManagement ?? true;
    this.storage = new Storage(this.targetDir);
    this.enablePromptCompletion = params.enablePromptCompletion ?? false;
    this.fileExclusions = new FileExclusions(this);
    this.eventEmitter = params.eventEmitter;

    if (params.contextFileName) {
      setGeminiMdFilename(params.contextFileName);
    }

    if (this.telemetrySettings.enabled) {
      initializeTelemetry(this);
    }
  }

  /**
   * Must only be called once, throws if called again.
   */
  async initialize(): Promise<void> {
    if (this.initialized) {
      throw Error('Config was already initialized');
    }
    this.initialized = true;

    if (this.getIdeMode()) {
      await (await IdeClient.getInstance()).connect();
      logIdeConnection(this, new IdeConnectionEvent(IdeConnectionType.START));
    }

    // Initialize centralized FileDiscoveryService
    this.getFileService();
    if (this.getCheckpointingEnabled()) {
      await this.getGitService();
    }
    this.promptRegistry = new PromptRegistry();
    this.toolRegistry = await this.createToolRegistry();
    logCliConfiguration(this, new StartSessionEvent(this, this.toolRegistry));
  }

  async refreshAuth(authMethod: AuthType) {
    // Save the current conversation history before creating a new client
    let existingHistory: Content[] = [];
    if (this.geminiClient && this.geminiClient.isInitialized()) {
      existingHistory = this.geminiClient.getHistory();
    }

    // Create new content generator config
    const newContentGeneratorConfig = createContentGeneratorConfig(
      this,
      authMethod,
    );

    // Create and initialize new client in local variable first
    const newGeminiClient = new GeminiClient(this);
    await newGeminiClient.initialize(newContentGeneratorConfig);

    // Vertex and Genai have incompatible encryption and sending history with
    // throughtSignature from Genai to Vertex will fail, we need to strip them
    const fromGenaiToVertex =
      this.contentGeneratorConfig?.authType === AuthType.USE_GEMINI &&
      authMethod === AuthType.LOGIN_WITH_GOOGLE;

    // Only assign to instance properties after successful initialization
    this.contentGeneratorConfig = newContentGeneratorConfig;
    this.geminiClient = newGeminiClient;

    // Restore the conversation history to the new client
    if (existingHistory.length > 0) {
      this.geminiClient.setHistory(existingHistory, {
        stripThoughts: fromGenaiToVertex,
      });
    }

    // Reset the session flag since we're explicitly changing auth and using default model
    this.inFallbackMode = false;
  }

  getSessionId(): string {
    return this.sessionId;
  }

  shouldLoadMemoryFromIncludeDirectories(): boolean {
    return this.loadMemoryFromIncludeDirectories;
  }

  getContentGeneratorConfig(): ContentGeneratorConfig {
    return this.contentGeneratorConfig;
  }

  getModel(): string {
    return this.contentGeneratorConfig?.model || this.model;
  }

  setModel(newModel: string): void {
    if (this.contentGeneratorConfig) {
      this.contentGeneratorConfig.model = newModel;
    }
  }

  isInFallbackMode(): boolean {
    return this.inFallbackMode;
  }

  setFallbackMode(active: boolean): void {
    this.inFallbackMode = active;
  }

  setFlashFallbackHandler(handler: FlashFallbackHandler): void {
    this.flashFallbackHandler = handler;
  }

  getMaxSessionTurns(): number {
    return this.maxSessionTurns;
  }

  setQuotaErrorOccurred(value: boolean): void {
    this.quotaErrorOccurred = value;
  }

  getQuotaErrorOccurred(): boolean {
    return this.quotaErrorOccurred;
  }

  getEmbeddingModel(): string {
    return this.embeddingModel;
  }

  getSandbox(): SandboxConfig | undefined {
    return this.sandbox;
  }

  isRestrictiveSandbox(): boolean {
    const sandboxConfig = this.getSandbox();
    const seatbeltProfile = process.env['SEATBELT_PROFILE'];
    return (
      !!sandboxConfig &&
      sandboxConfig.command === 'sandbox-exec' &&
      !!seatbeltProfile &&
      seatbeltProfile.startsWith('restrictive-')
    );
  }

  getTargetDir(): string {
    return this.targetDir;
  }

  getProjectRoot(): string {
    return this.targetDir;
  }

  getWorkspaceContext(): WorkspaceContext {
    return this.workspaceContext;
  }

  getToolRegistry(): ToolRegistry {
    return this.toolRegistry;
  }

  getPromptRegistry(): PromptRegistry {
    return this.promptRegistry;
  }

  getDebugMode(): boolean {
    return this.debugMode;
  }
  getQuestion(): string | undefined {
    return this.question;
  }

  getFullContext(): boolean {
    return this.fullContext;
  }

  getCoreTools(): string[] | undefined {
    return this.coreTools;
  }

  getAllowedTools(): string[] | undefined {
    return this.allowedTools;
  }

  getExcludeTools(): string[] | undefined {
    return this.excludeTools;
  }

  getToolDiscoveryCommand(): string | undefined {
    return this.toolDiscoveryCommand;
  }

  getToolCallCommand(): string | undefined {
    return this.toolCallCommand;
  }

  getMcpServerCommand(): string | undefined {
    return this.mcpServerCommand;
  }

  getMcpServers(): Record<string, MCPServerConfig> | undefined {
    return this.mcpServers;
  }

  getUserMemory(): string {
    return this.userMemory;
  }

  setUserMemory(newUserMemory: string): void {
    this.userMemory = newUserMemory;
  }

  getGeminiMdFileCount(): number {
    return this.geminiMdFileCount;
  }

  setGeminiMdFileCount(count: number): void {
    this.geminiMdFileCount = count;
  }

  getApprovalMode(): ApprovalMode {
    return this.approvalMode;
  }

  setApprovalMode(mode: ApprovalMode): void {
    if (!this.isTrustedFolder() && mode !== ApprovalMode.DEFAULT) {
      throw new Error(
        'Cannot enable privileged approval modes in an untrusted folder.',
      );
    }
    this.approvalMode = mode;
  }

  getShowMemoryUsage(): boolean {
    return this.showMemoryUsage;
  }

  getAccessibility(): AccessibilitySettings {
    return this.accessibility;
  }

  getTelemetryEnabled(): boolean {
    return this.telemetrySettings.enabled ?? false;
  }

  getTelemetryLogPromptsEnabled(): boolean {
    return this.telemetrySettings.logPrompts ?? true;
  }

  getTelemetryOtlpEndpoint(): string {
    return this.telemetrySettings.otlpEndpoint ?? DEFAULT_OTLP_ENDPOINT;
  }

  getTelemetryOtlpProtocol(): 'grpc' | 'http' {
    return this.telemetrySettings.otlpProtocol ?? 'grpc';
  }

  getTelemetryTarget(): TelemetryTarget {
    return this.telemetrySettings.target ?? DEFAULT_TELEMETRY_TARGET;
  }

  getTelemetryOutfile(): string | undefined {
    return this.telemetrySettings.outfile;
  }

  getGeminiClient(): GeminiClient {
    return this.geminiClient;
  }

  getEnableRecursiveFileSearch(): boolean {
    return this.fileFiltering.enableRecursiveFileSearch;
  }

  getFileFilteringDisableFuzzySearch(): boolean {
    return this.fileFiltering.disableFuzzySearch;
  }

  getFileFilteringRespectGitIgnore(): boolean {
    return this.fileFiltering.respectGitIgnore;
  }
  getFileFilteringRespectGeminiIgnore(): boolean {
    return this.fileFiltering.respectGeminiIgnore;
  }

  getFileFilteringOptions(): FileFilteringOptions {
    return {
      respectGitIgnore: this.fileFiltering.respectGitIgnore,
      respectGeminiIgnore: this.fileFiltering.respectGeminiIgnore,
    };
  }

  /**
   * Gets custom file exclusion patterns from configuration.
   * TODO: This is a placeholder implementation. In the future, this could
   * read from settings files, CLI arguments, or environment variables.
   */
  getCustomExcludes(): string[] {
    // Placeholder implementation - returns empty array for now
    // Future implementation could read from:
    // - User settings file
    // - Project-specific configuration
    // - Environment variables
    // - CLI arguments
    return [];
  }

  getCheckpointingEnabled(): boolean {
    return this.checkpointing;
  }

  getProxy(): string | undefined {
    return this.proxy;
  }

  getWorkingDir(): string {
    return this.cwd;
  }

  getBugCommand(): BugCommandSettings | undefined {
    return this.bugCommand;
  }

  getFileService(): FileDiscoveryService {
    if (!this.fileDiscoveryService) {
      this.fileDiscoveryService = new FileDiscoveryService(this.targetDir);
    }
    return this.fileDiscoveryService;
  }

  getUsageStatisticsEnabled(): boolean {
    return this.usageStatisticsEnabled;
  }

  getExtensionContextFilePaths(): string[] {
    return this.extensionContextFilePaths;
  }

  getExperimentalZedIntegration(): boolean {
    return this.experimentalZedIntegration;
  }

  getListExtensions(): boolean {
    return this.listExtensions;
  }

  getExtensionManagement(): boolean {
    return this.extensionManagement;
  }

  getExtensions(): GeminiCLIExtension[] {
    return this._extensions;
  }

  getBlockedMcpServers(): Array<{ name: string; extensionName: string }> {
    return this._blockedMcpServers;
  }

  getNoBrowser(): boolean {
    return this.noBrowser;
  }

  isBrowserLaunchSuppressed(): boolean {
    return this.getNoBrowser() || !shouldAttemptBrowserLaunch();
  }

  getSummarizeToolOutputConfig():
    | Record<string, SummarizeToolOutputSettings>
    | undefined {
    return this.summarizeToolOutput;
  }

  getIdeMode(): boolean {
    return this.ideMode;
  }

  getFolderTrustFeature(): boolean {
    return this.folderTrustFeature;
  }

  /**
   * Returns 'true' if the workspace is considered "trusted".
   * 'false' for untrusted.
   */
  getFolderTrust(): boolean {
    return this.folderTrust;
  }

  isTrustedFolder(): boolean {
    // isWorkspaceTrusted in cli/src/config/trustedFolder.js returns undefined
    // when the file based trust value is unavailable, since it is mainly used
    // in the initialization for trust dialogs, etc. Here we return true since
    // config.isTrustedFolder() is used for the main business logic of blocking
    // tool calls etc in the rest of the application.
    //
    // Default value is true since we load with trusted settings to avoid
    // restarts in the more common path. If the user chooses to mark the folder
    // as untrusted, the CLI will restart and we will have the trust value
    // reloaded.
    const context = ideContext.getIdeContext();
    if (context?.workspaceState?.isTrusted !== undefined) {
      return context.workspaceState.isTrusted;
    }

    return this.trustedFolder ?? true;
  }

  setIdeMode(value: boolean): void {
    this.ideMode = value;
  }

  /**
   * Get the current FileSystemService
   */
  getFileSystemService(): FileSystemService {
    return this.fileSystemService;
  }

  /**
   * Set a custom FileSystemService
   */
  setFileSystemService(fileSystemService: FileSystemService): void {
    this.fileSystemService = fileSystemService;
  }

  getChatCompression(): ChatCompressionSettings | undefined {
    return this.chatCompression;
  }

  isInteractive(): boolean {
    return this.interactive;
  }

  getUseRipgrep(): boolean {
    return this.useRipgrep;
  }

  getShouldUseNodePtyShell(): boolean {
    return this.shouldUseNodePtyShell;
  }

  getSkipNextSpeakerCheck(): boolean {
    return this.skipNextSpeakerCheck;
  }

  getScreenReader(): boolean {
    return this.accessibility.screenReader ?? false;
  }

  getEnablePromptCompletion(): boolean {
    return this.enablePromptCompletion;
  }

  getUseSmartEdit(): boolean {
    return this.useSmartEdit;
  }

  async getGitService(): Promise<GitService> {
    if (!this.gitService) {
      this.gitService = new GitService(this.targetDir, this.storage);
      await this.gitService.initialize();
    }
    return this.gitService;
  }

  getFileExclusions(): FileExclusions {
    return this.fileExclusions;
  }

  async createToolRegistry(): Promise<ToolRegistry> {
    const registry = new ToolRegistry(this, this.eventEmitter);

    // helper to create & register core tools that are enabled
    // eslint-disable-next-line @typescript-eslint/no-explicit-any
    const registerCoreTool = (ToolClass: any, ...args: unknown[]) => {
      const className = ToolClass.name;
      const toolName = ToolClass.Name || className;
      const coreTools = this.getCoreTools();
      const excludeTools = this.getExcludeTools() || [];
      // On some platforms, the className can be minified to _ClassName.
      const normalizedClassName = className.replace(/^_+/, '');

      let isEnabled = true; // Enabled by default if coreTools is not set.
      if (coreTools) {
        isEnabled = coreTools.some(
          (tool) =>
            tool === toolName ||
            tool === normalizedClassName ||
            tool.startsWith(`${toolName}(`) ||
            tool.startsWith(`${normalizedClassName}(`),
        );
      }

      const isExcluded = excludeTools.some(
        (tool) => tool === toolName || tool === normalizedClassName,
      );

      if (isExcluded) {
        isEnabled = false;
      }

      if (isEnabled) {
        registry.registerTool(new ToolClass(...args));
      }
    };

    registerCoreTool(LSTool, this);
    registerCoreTool(ReadFileTool, this);

    if (this.getUseRipgrep()) {
      registerCoreTool(RipGrepTool, this);
    } else {
      registerCoreTool(GrepTool, this);
    }

    registerCoreTool(GlobTool, this);
    if (this.getUseSmartEdit()) {
      registerCoreTool(SmartEditTool, this);
    } else {
      registerCoreTool(EditTool, this);
    }
    registerCoreTool(WriteFileTool, this);
    registerCoreTool(WebFetchTool, this);
    registerCoreTool(ReadManyFilesTool, this);
    registerCoreTool(ShellTool, this);
    registerCoreTool(MemoryTool);
    registerCoreTool(WebSearchTool, this);
    registerCoreTool(WriteTodosTool, this);

    await registry.discoverAllTools();
    return registry;
  }
}
// Export model constants for use in CLI
export { DEFAULT_GEMINI_FLASH_MODEL };<|MERGE_RESOLUTION|>--- conflicted
+++ resolved
@@ -43,11 +43,8 @@
 import { shouldAttemptBrowserLaunch } from '../utils/browser.js';
 import type { MCPOAuthConfig } from '../mcp/oauth-provider.js';
 import { IdeClient } from '../ide/ide-client.js';
-<<<<<<< HEAD
+import { ideContext } from '../ide/ideContext.js';
 import { WriteTodosTool } from '../tools/write-todos.js';
-=======
-import { ideContext } from '../ide/ideContext.js';
->>>>>>> c1b8708e
 import type { Content } from '@google/genai';
 import type { FileSystemService } from '../services/fileSystemService.js';
 import { StandardFileSystemService } from '../services/fileSystemService.js';
