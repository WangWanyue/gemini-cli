/**
 * @license
 * Copyright 2025 Google LLC
 * SPDX-License-Identifier: Apache-2.0
 */

import { describe, it, expect, vi, beforeEach } from 'vitest';
import { executeToolCall } from './nonInteractiveToolExecutor.js';
import type {
  ToolRegistry,
  ToolCallRequestInfo,
  ToolResult,
  Config,
} from '../index.js';
import { ToolErrorType, ApprovalMode } from '../index.js';
import type { Part } from '@google/genai';
import { MockTool } from '../test-utils/tools.js';

describe('executeToolCall', () => {
  let mockToolRegistry: ToolRegistry;
  let mockTool: MockTool;
  let abortController: AbortController;
  let mockConfig: Config;

  beforeEach(() => {
    mockTool = new MockTool();

    mockToolRegistry = {
      getTool: vi.fn(),
      getAllToolNames: vi.fn(),
    } as unknown as ToolRegistry;

    mockConfig = {
      getToolRegistry: () => mockToolRegistry,
      getApprovalMode: () => ApprovalMode.DEFAULT,
      getAllowedTools: () => [],
      getSessionId: () => 'test-session-id',
      getUsageStatisticsEnabled: () => true,
      getDebugMode: () => false,
      getContentGeneratorConfig: () => ({
        model: 'test-model',
        authType: 'oauth-personal',
      }),
<<<<<<< HEAD
      getShellExecutionConfig: () => ({
        terminalWidth: 90,
        terminalHeight: 30,
      }),
=======
      getUseSmartEdit: () => false,
      getGeminiClient: () => null, // No client needed for these tests
>>>>>>> af522f21
    } as unknown as Config;

    abortController = new AbortController();
  });

  it('should execute a tool successfully', async () => {
    const request: ToolCallRequestInfo = {
      callId: 'call1',
      name: 'testTool',
      args: { param1: 'value1' },
      isClientInitiated: false,
      prompt_id: 'prompt-id-1',
    };
    const toolResult: ToolResult = {
      llmContent: 'Tool executed successfully',
      returnDisplay: 'Success!',
    };
    vi.mocked(mockToolRegistry.getTool).mockReturnValue(mockTool);
    mockTool.executeFn.mockReturnValue(toolResult);

    const response = await executeToolCall(
      mockConfig,
      request,
      abortController.signal,
    );

    expect(mockToolRegistry.getTool).toHaveBeenCalledWith('testTool');
    expect(mockTool.executeFn).toHaveBeenCalledWith(request.args);
    expect(response).toStrictEqual({
      callId: 'call1',
      error: undefined,
      errorType: undefined,
      resultDisplay: 'Success!',
      responseParts: [
        {
          functionResponse: {
            name: 'testTool',
            id: 'call1',
            response: { output: 'Tool executed successfully' },
          },
        },
      ],
    });
  });

  it('should return an error if tool is not found', async () => {
    const request: ToolCallRequestInfo = {
      callId: 'call2',
      name: 'nonexistentTool',
      args: {},
      isClientInitiated: false,
      prompt_id: 'prompt-id-2',
    };
    vi.mocked(mockToolRegistry.getTool).mockReturnValue(undefined);
    vi.mocked(mockToolRegistry.getAllToolNames).mockReturnValue([
      'testTool',
      'anotherTool',
    ]);

    const response = await executeToolCall(
      mockConfig,
      request,
      abortController.signal,
    );

    const expectedErrorMessage =
      'Tool "nonexistentTool" not found in registry. Tools must use the exact names that are registered. Did you mean one of: "testTool", "anotherTool"?';
    expect(response).toStrictEqual({
      callId: 'call2',
      error: new Error(expectedErrorMessage),
      errorType: ToolErrorType.TOOL_NOT_REGISTERED,
      resultDisplay: expectedErrorMessage,
      responseParts: [
        {
          functionResponse: {
            name: 'nonexistentTool',
            id: 'call2',
            response: {
              error: expectedErrorMessage,
            },
          },
        },
      ],
    });
  });

  it('should return an error if tool validation fails', async () => {
    const request: ToolCallRequestInfo = {
      callId: 'call3',
      name: 'testTool',
      args: { param1: 'invalid' },
      isClientInitiated: false,
      prompt_id: 'prompt-id-3',
    };
    vi.mocked(mockToolRegistry.getTool).mockReturnValue(mockTool);
    vi.spyOn(mockTool, 'build').mockImplementation(() => {
      throw new Error('Invalid parameters');
    });

    const response = await executeToolCall(
      mockConfig,
      request,
      abortController.signal,
    );

    expect(response).toStrictEqual({
      callId: 'call3',
      error: new Error('Invalid parameters'),
      errorType: ToolErrorType.INVALID_TOOL_PARAMS,
      responseParts: [
        {
          functionResponse: {
            id: 'call3',
            name: 'testTool',
            response: {
              error: 'Invalid parameters',
            },
          },
        },
      ],
      resultDisplay: 'Invalid parameters',
    });
  });

  it('should return an error if tool execution fails', async () => {
    const request: ToolCallRequestInfo = {
      callId: 'call4',
      name: 'testTool',
      args: { param1: 'value1' },
      isClientInitiated: false,
      prompt_id: 'prompt-id-4',
    };
    const executionErrorResult: ToolResult = {
      llmContent: 'Error: Execution failed',
      returnDisplay: 'Execution failed',
      error: {
        message: 'Execution failed',
        type: ToolErrorType.EXECUTION_FAILED,
      },
    };
    vi.mocked(mockToolRegistry.getTool).mockReturnValue(mockTool);
    mockTool.executeFn.mockReturnValue(executionErrorResult);

    const response = await executeToolCall(
      mockConfig,
      request,
      abortController.signal,
    );
    expect(response).toStrictEqual({
      callId: 'call4',
      error: new Error('Execution failed'),
      errorType: ToolErrorType.EXECUTION_FAILED,
      responseParts: [
        {
          functionResponse: {
            id: 'call4',
            name: 'testTool',
            response: {
              error: 'Execution failed',
            },
          },
        },
      ],
      resultDisplay: 'Execution failed',
    });
  });

  it('should return an unhandled exception error if execution throws', async () => {
    const request: ToolCallRequestInfo = {
      callId: 'call5',
      name: 'testTool',
      args: { param1: 'value1' },
      isClientInitiated: false,
      prompt_id: 'prompt-id-5',
    };
    vi.mocked(mockToolRegistry.getTool).mockReturnValue(mockTool);
    mockTool.executeFn.mockImplementation(() => {
      throw new Error('Something went very wrong');
    });

    const response = await executeToolCall(
      mockConfig,
      request,
      abortController.signal,
    );

    expect(response).toStrictEqual({
      callId: 'call5',
      error: new Error('Something went very wrong'),
      errorType: ToolErrorType.UNHANDLED_EXCEPTION,
      resultDisplay: 'Something went very wrong',
      responseParts: [
        {
          functionResponse: {
            name: 'testTool',
            id: 'call5',
            response: { error: 'Something went very wrong' },
          },
        },
      ],
    });
  });

  it('should correctly format llmContent with inlineData', async () => {
    const request: ToolCallRequestInfo = {
      callId: 'call6',
      name: 'testTool',
      args: {},
      isClientInitiated: false,
      prompt_id: 'prompt-id-6',
    };
    const imageDataPart: Part = {
      inlineData: { mimeType: 'image/png', data: 'base64data' },
    };
    const toolResult: ToolResult = {
      llmContent: [imageDataPart],
      returnDisplay: 'Image processed',
    };
    vi.mocked(mockToolRegistry.getTool).mockReturnValue(mockTool);
    mockTool.executeFn.mockReturnValue(toolResult);

    const response = await executeToolCall(
      mockConfig,
      request,
      abortController.signal,
    );

    expect(response).toStrictEqual({
      callId: 'call6',
      error: undefined,
      errorType: undefined,
      resultDisplay: 'Image processed',
      responseParts: [
        {
          functionResponse: {
            name: 'testTool',
            id: 'call6',
            response: {
              output: 'Binary content of type image/png was processed.',
            },
          },
        },
        imageDataPart,
      ],
    });
  });
});<|MERGE_RESOLUTION|>--- conflicted
+++ resolved
@@ -41,15 +41,12 @@
         model: 'test-model',
         authType: 'oauth-personal',
       }),
-<<<<<<< HEAD
       getShellExecutionConfig: () => ({
         terminalWidth: 90,
         terminalHeight: 30,
       }),
-=======
       getUseSmartEdit: () => false,
       getGeminiClient: () => null, // No client needed for these tests
->>>>>>> af522f21
     } as unknown as Config;
 
     abortController = new AbortController();
