--- conflicted
+++ resolved
@@ -209,17 +209,14 @@
 
   createLogEvent(name: string, data: EventValue[]): LogEvent {
     const email = getCachedGoogleAccount();
-<<<<<<< HEAD
+
+    // Add default fields that should exist for all logs
+    this.addDefaultFields(data);
     const totalAccounts = getLifetimeGoogleAccounts();
     data.push({
       gemini_cli_key: EventMetadataKey.GEMINI_CLI_GOOGLE_ACCOUNTS_COUNT,
       value: `${totalAccounts}`,
     });
-=======
-
-    // Add default fields that should exist for all logs
-    this.addDefaultFields(data);
->>>>>>> 110e0017
 
     const logEvent: LogEvent = {
       console_type: 'GEMINI_CLI',
