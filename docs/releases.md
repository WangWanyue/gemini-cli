# Gemini CLI Releases

## Release Cadence and Tags

We will follow https://semver.org/ as closely as possible but will call out when or if we have to deviate from it. Our weekly releases will be minor version increments and any bug or hotfixes btween releases will go out as patch versions on the most recent release.

### Preview

New preview releases will be published each week at UTC 2359 on Tuesdays. These releases will not have been fully vetted and may contain regressions or other outstanding issues. Please help us test and install with `preview` tag.

```bash
npm install -g @google/gemini-cli@preview
```

### Stable

- New stable releases will be published each week at UTC 2000 on Tuesdays, this will be the full promotion of last week's release + any bug fixes and validations. Use `latest` tag.

```bash
npm install -g @google/gemini-cli@latest
```

### Nightly

- New releases will be published each week at UTC 0000 each day, This will be all changes from the main branch as represted at time of release. It should be assumed there are pending validations and issues. Use `nightly` tag.

```bash
npm install -g @google/gemini-cli@nightly
```

# Release Process

Our release cadence is new releases are sent to a preview channel for a week and then promoted to stable after a week. Version numbers will follow SemVer with weekly releases incrementing the minor version. Patches and bug fixes to both preview and stable releases will increment the patch version.

## Nightly Release

Each night at UTC 0000 we will auto deploy a nightly release from `main`. This will be a version of the next production release, x.y.z, with the nightly tag.

## Weekly Release Promotion

Each Tuesday, the on-call engineer will trigger the "Promote Release" workflow. This single action automates the entire weekly release process:

1.  **Promotes Preview to Stable:** The workflow identifies the latest `preview` release and promotes it to `stable`. This becomes the new `latest` version on npm.
2.  **Promotes Nightly to Preview:** The latest `nightly` release is then promoted to become the new `preview` version.
3.  **Prepares for next Nightly:** A pull request is automatically created and merged to bump the version in `main` in preparation for the next nightly release.

This process ensures a consistent and reliable release cadence with minimal manual intervention.

## Patching Releases

If a critical bug that is already fixed on `main` needs to be patched on a `stable` or `preview` release, the process is now highly automated.

### 1. Create the Patch Pull Request

There are two ways to create a patch pull request:

**Option A: From a GitHub Comment (Recommended)**

After a pull request has been merged, a maintainer can add a comment on that same PR with the following format:

`/patch <channel> [--dry-run]`

- **channel**: `stable` or `preview`
- **--dry-run** (optional): If included, the workflow will run in dry-run mode. This will create the PR with "[DRY RUN]" in the title, and merging it will trigger a dry run of the final release, so nothing is actually published.

Example: `/patch stable --dry-run`

The workflow will automatically find the merge commit SHA and begin the patch process. If the PR is not yet merged, it will post a comment indicating the failure.

**Option B: Manually Triggering the Workflow**

<<<<<<< HEAD
Follow the manual release process using the "Patch Release" GitHub Actions workflow.

- **Type**: Select whether you are patching a `stable` or `preview` release. The workflow will automatically calculate the next patch version.
- **Ref**: Use your source branch as the reference (ex. `release/v0.2.0-preview.0`)
=======
Navigate to the **Actions** tab and run the **Create Patch PR** workflow.

- **Commit**: The full SHA of the commit on `main` that you want to cherry-pick.
- **Channel**: The channel you want to patch (`stable` or `preview`).
>>>>>>> aba2a993

This workflow will automatically:

1. Find the latest release tag for the channel.
2. Create a release branch from that tag if one doesn't exist (e.g., `release/v0.5.1`).
3. Create a new hotfix branch from the release branch.
4. Cherry-pick your specified commit into the hotfix branch.
5. Create a pull request from the hotfix branch back to the release branch.

**Important:** If you select `stable`, the workflow will run twice, creating one PR for the `stable` channel and a second PR for the `preview` channel.

### 2. Review and Merge

Review the automatically created pull request(s) to ensure the cherry-pick was successful and the changes are correct. Once approved, merge the pull request.

**Security Note:** The `release/*` branches are protected by branch protection rules. A pull request to one of these branches requires at least one review from a code owner before it can be merged. This ensures that no unauthorized code is released.

### 3. Automatic Release

Upon merging the pull request, a final workflow is automatically triggered. It will:

1. Run the `patch-release` workflow.
2. Build and test the patched code.
3. Publish the new patch version to npm.
4. Create a new GitHub release with the patch notes.

This fully automated process ensures that patches are created and released consistently and reliably.

## Release Schedule

<table>
  <tr>
   <td>Date
   </td>
   <td>Stable UTC 2000
   </td>
   <td>Preview UTC 2359
   </td>
  </tr>
  <tr>
   <td>Aug 19th, 2025
   </td>
   <td>N/A
   </td>
   <td>0.2.0-preview.0
   </td>
  </tr>
  <tr>
   <td>Aug 26th, 2025
   </td>
   <td>0.2.0
   </td>
   <td>0.3.0-preview.0
   </td>
  </tr>
  <tr>
   <td>Sep 2nd, 2025
   </td>
   <td>0.3.0
   </td>
   <td>0.4.0-preview.0
   </td>
  </tr>
  <tr>
   <td>Sep 9th, 2025
   </td>
   <td>0.4.0
   </td>
   <td>0.5.0-preview.0
   </td>
  </tr>
  <tr>
   <td>Sep 16th, 2025
   </td>
   <td>0.5.0
   </td>
   <td>0.6.0-preview.0
   </td>
  </tr>
  <tr>
   <td>Sep 23rd, 2025
   </td>
   <td>0.6.0
   </td>
   <td>0.7.0-preview.0
   </td>
  </tr>
</table>

## How To Release

Releases are managed through GitHub Actions workflows.

### Weekly Promotions

To perform the weekly promotion of `preview` to `stable` and `nightly` to `preview`:

1.  Navigate to the **Actions** tab of the repository.
2.  Select the **Promote Release** workflow from the list.
3.  Click the **Run workflow** dropdown button.
4.  Leave **Dry Run** as `true` to test the workflow without publishing, or set to `false` to perform a live release.
5.  Click **Run workflow**.

### Patching a Release

To perform a manual release for a patch or hotfix:

1.  Navigate to the **Actions** tab of the repository.
2.  Select the **Patch Release** workflow from the list.
3.  Click the **Run workflow** dropdown button.
4.  Fill in the required inputs:
    - **Type**: Select whether you are patching a `stable` or `preview` release.
    - **Ref**: The branch or commit SHA to release from.
    - **Dry Run**: Leave as `true` to test the workflow without publishing, or set to `false` to perform a live release.
5.  Click **Run workflow**.

### TLDR

Each release, wether automated or manual performs the following steps:

1.  Checks out the latest code from the `main` branch.
1.  Installs all dependencies.
1.  Runs the full suite of `preflight` checks and integration tests.
1.  If all tests succeed, it calculates the next version number based on the inputs.
1.  It creates a branch name `release/${VERSION}`.
1.  It creates a tag name `v${VERSION}`.
1.  It then builds and publishes the packages to npm with the provided version number.
1.  Finally, it creates a GitHub Release for the version.

### Failure Handling

If any step in the workflow fails, it will automatically create a new issue in the repository with the labels `bug` and `release-failure`. The issue will contain a link to the failed workflow run for easy debugging.

### Docker

We also run a Google cloud build called [release-docker.yml](../.gcp/release-docker.yml). Which publishes the sandbox docker to match your release. This will also be moved to GH and combined with the main release file once service account permissions are sorted out.

## Release Validation

After pushing a new release smoke testing should be performed to ensure that the packages are working as expected. This can be done by installing the packages locally and running a set of tests to ensure that they are functioning correctly.

- `npx -y @google/gemini-cli@latest --version` to validate the push worked as expected if you were not doing a rc or dev tag
- `npx -y @google/gemini-cli@<release tag> --version` to validate the tag pushed appropriately
- _This is destructive locally_ `npm uninstall @google/gemini-cli && npm uninstall -g @google/gemini-cli && npm cache clean --force &&  npm install @google/gemini-cli@<version>`
- Smoke testing a basic run through of exercising a few llm commands and tools is recommended to ensure that the packages are working as expected. We'll codify this more in the future.

## Local Testing and Validation: Changes to the Packaging and Publishing Process

If you need to test the release process without actually publishing to NPM or creating a public GitHub release, you can trigger the workflow manually from the GitHub UI.

1.  Go to the [Actions tab](https://github.com/google-gemini/gemini-cli/actions/workflows/release.yml) of the repository.
2.  Click on the "Run workflow" dropdown.
3.  Leave the `dry_run` option checked (`true`).
4.  Click the "Run workflow" button.

This will run the entire release process but will skip the `npm publish` and `gh release create` steps. You can inspect the workflow logs to ensure everything is working as expected.

It is crucial to test any changes to the packaging and publishing process locally before committing them. This ensures that the packages will be published correctly and that they will work as expected when installed by a user.

To validate your changes, you can perform a dry run of the publishing process. This will simulate the publishing process without actually publishing the packages to the npm registry.

```bash
npm_package_version=9.9.9 SANDBOX_IMAGE_REGISTRY="registry" SANDBOX_IMAGE_NAME="thename" npm run publish:npm --dry-run
```

This command will do the following:

1.  Build all the packages.
2.  Run all the prepublish scripts.
3.  Create the package tarballs that would be published to npm.
4.  Print a summary of the packages that would be published.

You can then inspect the generated tarballs to ensure that they contain the correct files and that the `package.json` files have been updated correctly. The tarballs will be created in the root of each package's directory (e.g., `packages/cli/google-gemini-cli-0.1.6.tgz`).

By performing a dry run, you can be confident that your changes to the packaging process are correct and that the packages will be published successfully.

## Release Deep Dive

The main goal of the release process is to take the source code from the packages/ directory, build it, and assemble a
clean, self-contained package in a temporary `bundle` directory at the root of the project. This `bundle` directory is what
actually gets published to NPM.

Here are the key stages:

Stage 1: Pre-Release Sanity Checks and Versioning

- What happens: Before any files are moved, the process ensures the project is in a good state. This involves running tests,
  linting, and type-checking (npm run preflight). The version number in the root package.json and packages/cli/package.json
  is updated to the new release version.
- Why: This guarantees that only high-quality, working code is released. Versioning is the first step to signify a new
  release.

Stage 2: Building the Source Code

- What happens: The TypeScript source code in packages/core/src and packages/cli/src is compiled into JavaScript.
- File movement:
  - packages/core/src/\*_/_.ts -> compiled to -> packages/core/dist/
  - packages/cli/src/\*_/_.ts -> compiled to -> packages/cli/dist/
- Why: The TypeScript code written during development needs to be converted into plain JavaScript that can be run by
  Node.js. The core package is built first as the cli package depends on it.

Stage 3: Assembling the Final Publishable Package

This is the most critical stage where files are moved and transformed into their final state for publishing. A temporary
`bundle` folder is created at the project root to house the final package contents.

1.  The `package.json` is Transformed:
    - What happens: The package.json from packages/cli/ is read, modified, and written into the root `bundle`/ directory.
    - File movement: packages/cli/package.json -> (in-memory transformation) -> `bundle`/package.json
    - Why: The final package.json must be different from the one used in development. Key changes include:
      - Removing devDependencies.
      - Removing workspace-specific "dependencies": { "@gemini-cli/core": "workspace:\*" } and ensuring the core code is
        bundled directly into the final JavaScript file.
      - Ensuring the bin, main, and files fields point to the correct locations within the final package structure.

2.  The JavaScript Bundle is Created:
    - What happens: The built JavaScript from both packages/core/dist and packages/cli/dist are bundled into a single,
      executable JavaScript file.
    - File movement: packages/cli/dist/index.js + packages/core/dist/index.js -> (bundled by esbuild) -> `bundle`/gemini.js (or a
      similar name).
    - Why: This creates a single, optimized file that contains all the necessary application code. It simplifies the package
      by removing the need for the core package to be a separate dependency on NPM, as its code is now included directly.

3.  Static and Supporting Files are Copied:
    - What happens: Essential files that are not part of the source code but are required for the package to work correctly
      or be well-described are copied into the `bundle` directory.
    - File movement:
      - README.md -> `bundle`/README.md
      - LICENSE -> `bundle`/LICENSE
      - packages/cli/src/utils/\*.sb (sandbox profiles) -> `bundle`/
    - Why:
      - The README.md and LICENSE are standard files that should be included in any NPM package.
      - The sandbox profiles (.sb files) are critical runtime assets required for the CLI's sandboxing feature to
        function. They must be located next to the final executable.

Stage 4: Publishing to NPM

- What happens: The npm publish command is run from inside the root `bundle` directory.
- Why: By running npm publish from within the `bundle` directory, only the files we carefully assembled in Stage 3 are uploaded
  to the NPM registry. This prevents any source code, test files, or development configurations from being accidentally
  published, resulting in a clean and minimal package for users.

Summary of File Flow

```mermaid
graph TD
    subgraph "Source Files"
        A["packages/core/src/*.ts<br/>packages/cli/src/*.ts"]
        B["packages/cli/package.json"]
        C["README.md<br/>LICENSE<br/>packages/cli/src/utils/*.sb"]
    end

    subgraph "Process"
        D(Build)
        E(Transform)
        F(Assemble)
        G(Publish)
    end

    subgraph "Artifacts"
        H["Bundled JS"]
        I["Final package.json"]
        J["bundle/"]
    end

    subgraph "Destination"
        K["NPM Registry"]
    end

    A --> D --> H
    B --> E --> I
    C --> F
    H --> F
    I --> F
    F --> J
    J --> G --> K
```

This process ensures that the final published artifact is a purpose-built, clean, and efficient representation of the
project, rather than a direct copy of the development workspace.<|MERGE_RESOLUTION|>--- conflicted
+++ resolved
@@ -69,17 +69,14 @@
 
 **Option B: Manually Triggering the Workflow**
 
-<<<<<<< HEAD
 Follow the manual release process using the "Patch Release" GitHub Actions workflow.
 
 - **Type**: Select whether you are patching a `stable` or `preview` release. The workflow will automatically calculate the next patch version.
 - **Ref**: Use your source branch as the reference (ex. `release/v0.2.0-preview.0`)
-=======
 Navigate to the **Actions** tab and run the **Create Patch PR** workflow.
 
 - **Commit**: The full SHA of the commit on `main` that you want to cherry-pick.
 - **Channel**: The channel you want to patch (`stable` or `preview`).
->>>>>>> aba2a993
 
 This workflow will automatically:
 
